package config

var (
	NodesCount              = 100
	NodesTotalWeight        = 100_000_000
	ZipfParameter           = 0.9
	MessageWeightThreshold  = 0.5
	TipsCount               = 4   // The TipsCount for a message
	WeakTipsRatio           = 0.0 // The ratio of weak tips
	TSA                     = "URTS"
	TPS                     = 100
	DecelerationFactor      = 1         // The factor to control the speed in the simulation.
	ConsensusMonitorTick    = 100       // Tick to monitor the consensus, in milliseconds.
<<<<<<< HEAD
	ReleventValidatorWeight = 0         // The node whose weight * ReleventValidatorWeight <= largestWeight will not issue messages (disabled now)
	IMIF                    = "poisson" // Inter Message Issuing Function for time delay between activity messages: poisson or uniform
=======
	RelevantValidatorWeight = 0         // The node whose weight * RelevantValidatorWeight <= largestWeight will not issue messages (disabled now)
>>>>>>> 92541d6a
	PayloadLoss             = 0.0       // The payload loss in the network.
	MinDelay                = 100       // The minimum network delay in ms.
	MaxDelay                = 100       // The maximum network delay in ms.
	DoubleSpendDelay        = 20        // Delay after which double spending transactions will be issued. In seconds.
	DeltaURTS               = 5.0       // in seconds, reference: https://iota.cafe/t/orphanage-with-restricted-urts/1199
	SimulationStopThreshold = 1.0       // Stop the simulation when > SimulationStopThreshold * NodesCount have reached the same opinion.
	SimulationTarget        = "CT"      // The simulation target, CT: Confirmation Time, DS: Double Spending
	ResultDir               = "results" // Path where all the result files will be saved
)

var (
	MonitoredAWPeers = [...]int{0}
	MonitoredTPPeer  = 0
)<|MERGE_RESOLUTION|>--- conflicted
+++ resolved
@@ -11,12 +11,8 @@
 	TPS                     = 100
 	DecelerationFactor      = 1         // The factor to control the speed in the simulation.
 	ConsensusMonitorTick    = 100       // Tick to monitor the consensus, in milliseconds.
-<<<<<<< HEAD
 	ReleventValidatorWeight = 0         // The node whose weight * ReleventValidatorWeight <= largestWeight will not issue messages (disabled now)
 	IMIF                    = "poisson" // Inter Message Issuing Function for time delay between activity messages: poisson or uniform
-=======
-	RelevantValidatorWeight = 0         // The node whose weight * RelevantValidatorWeight <= largestWeight will not issue messages (disabled now)
->>>>>>> 92541d6a
 	PayloadLoss             = 0.0       // The payload loss in the network.
 	MinDelay                = 100       // The minimum network delay in ms.
 	MaxDelay                = 100       // The maximum network delay in ms.
