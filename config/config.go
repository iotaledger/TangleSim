--- conflicted
+++ resolved
@@ -5,7 +5,6 @@
 // simulator settings
 
 var (
-<<<<<<< HEAD
 	ResultDir               = "results" // Path where all the result files will be saved
 	SimulationStopThreshold = 1.0       // Stop the simulation when > SimulationStopThreshold * NodesCount have reached the same opinion.
 	MetricsMonitorTick      = 100       // Tick to monitor the consensus, in milliseconds.
@@ -13,17 +12,8 @@
 	MonitoredPeers                  = []int{0} // Nodes for which we collect more specific metrics, collected metrics depend on the simulator configuration.
 	MonitoredWitnessWeightPeer      = 0        // Peer for which we monitor Witness Weight
 	MonitoredWitnessWeightMessageID = 200      // A specified message ID to monitor the witness weights
-=======
-	ResultDir                       = "results"                            // Path where all the result files will be saved
-	SimulationTarget                = "CT"                                 // The simulation target, CT: Confirmation Time, DS: Double Spending
-	SimulationStopThreshold         = 1.0                                  // Stop the simulation when > SimulationStopThreshold * NodesCount have reached the same opinion.
-	ConsensusMonitorTick            = 100                                  // Tick to monitor the consensus, in milliseconds.
-	MonitoredAWPeers                = [...]int{0}                          // Nodes for which we monitor the AW growth
-	MonitoredWitnessWeightPeer      = 0                                    // Peer for which we monitor Witness Weight
-	MonitoredWitnessWeightMessageID = 200                                  // A specified message ID to monitor the witness weights
 	ScriptStartTimeStr              = time.Now().Format("20060102_150405") // A string indicating the start time of a simulation started by an external script
 	SimulationDuration              = time.Duration(1 * float64(time.Minute))
->>>>>>> afb6766a
 )
 
 // Network setup
@@ -48,7 +38,7 @@
 
 var (
 	NodesTotalWeight              = 100_000_000 // Total number of weight for the whole network.
-	ZipfParameter                 = 0.5         // the 's' parameter for the Zipf distribution used to model weight distribution. s=0 all nodes are equal, s=2 network centralized.
+	ZipfParameter                 = 0.9         // the 's' parameter for the Zipf distribution used to model weight distribution. s=0 all nodes are equal, s=2 network centralized.
 	ConfirmationThreshold         = 0.66        // Threshold for AW collection above which messages are considered confirmed.
 	ConfirmationThresholdAbsolute = true        // If true the threshold is always counted from zero if false the weight collected is counted from the next peer weight.
 	RelevantValidatorWeight       = 0           // The node whose weight * RelevantValidatorWeight <= largestWeight will not issue messages (disabled now)
@@ -62,6 +52,9 @@
 	WeakTipsRatio = 0.0    // The ratio of weak tips
 )
 
+// TODO: expose the configuration in Parser
+// Mana Burn Setup
+// 0 = noburn, 1 = anxious, 2 = greedy, 3 = random_greedy
 var (
 	// BurnPolicies = ZeroValueArray(NodesCount)
 	SchedulerType = "ICCA" // ManaBurn or ICCA
