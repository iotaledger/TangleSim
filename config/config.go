package config

const (
	NodesCount             = 10_000
	NodesTotalWeight       = 100_000_000
	ZipfParameter          = 0.9
	MessageWeightThreshold = 0.5
	TSA                    = "RURTS"
	TPS                    = 1000
<<<<<<< HEAD
	DecelerationFactor     = 5.0  // The factor to control the speed in the simulation.
	TipsCount              = 4    // The TipsCount for a message
	WeakTipsRatio          = 0.25 // The ratio of weak tips
	DeltaURTS              = 5.0  // in seconds, reference: https://iota.cafe/t/orphanage-with-restricted-urts/1199
=======
	DecelerationFactor     = 5.0 // The factor to control the speed in the simulation.
)

var (
	MonitoredAWPeers = [...]int{0}
>>>>>>> ebb2c820
)<|MERGE_RESOLUTION|>--- conflicted
+++ resolved
@@ -7,16 +7,12 @@
 	MessageWeightThreshold = 0.5
 	TSA                    = "RURTS"
 	TPS                    = 1000
-<<<<<<< HEAD
 	DecelerationFactor     = 5.0  // The factor to control the speed in the simulation.
 	TipsCount              = 4    // The TipsCount for a message
 	WeakTipsRatio          = 0.25 // The ratio of weak tips
 	DeltaURTS              = 5.0  // in seconds, reference: https://iota.cafe/t/orphanage-with-restricted-urts/1199
-=======
-	DecelerationFactor     = 5.0 // The factor to control the speed in the simulation.
 )
 
 var (
 	MonitoredAWPeers = [...]int{0}
->>>>>>> ebb2c820
 )