--- conflicted
+++ resolved
@@ -5,19 +5,15 @@
 // simulator settings
 
 var (
-	ResultDir               = "results" // Path where all the result files will be saved
-	SimulationStopThreshold = 1.0       // Stop the simulation when > SimulationStopThreshold * NodesCount have reached the same opinion.
-	MetricsMonitorTick      = 100       // Tick to monitor the consensus, in milliseconds.
-
-	MonitoredPeers                  = []int{0}                             // Nodes for which we collect more specific metrics, collected metrics depend on the simulator configuration.
+	ResultDir                       = "results"                            // Path where all the result files will be saved
+	SimulationTarget                = "CT"                                 // The simulation target, CT: Confirmation Time, DS: Double Spending
+	SimulationStopThreshold         = 1.0                                  // Stop the simulation when > SimulationStopThreshold * NodesCount have reached the same opinion.
+	ConsensusMonitorTick            = 100                                  // Tick to monitor the consensus, in milliseconds.
+	MonitoredAWPeers                = [...]int{0}                          // Nodes for which we monitor the AW growth
 	MonitoredWitnessWeightPeer      = 0                                    // Peer for which we monitor Witness Weight
 	MonitoredWitnessWeightMessageID = 200                                  // A specified message ID to monitor the witness weights
 	ScriptStartTimeStr              = time.Now().Format("20060102_150405") // A string indicating the start time of a simulation started by an external script
-<<<<<<< HEAD
-	SimulationDuration              = 1 * time.Minute
-=======
 	SimulationDuration              = time.Duration(4) * time.Minute
->>>>>>> 996a8d40
 )
 
 // Network setup
@@ -59,15 +55,6 @@
 // Congestion Control
 
 var (
-<<<<<<< HEAD
-	// BurnPolicies = ZeroValueArray(NodesCount)
-	SchedulerType = "None" // ManaBurn or ICCA or None
-	BurnPolicies  = RandomArrayFromValues(0, []int{0, 1}, NodesCount)
-	ExtraBurn     = 1.0
-	MaxBuffer     = 200
-	ConfEligible  = true // if true, then confirmed is used for eligible check. else just scheduled
-	MaxDeficit    = 10.0 // maximum deficit for any id
-=======
 	SchedulerType     = "ICCA+" // ManaBurn or ICCA+
 	BurnPolicies      = RandomArrayFromValues(0, []int{0, 1}, NodesCount)
 	InitialMana       = 0.0
@@ -87,7 +74,6 @@
 	RMCincrease       = 1.0
 	RMCdecrease       = 0.5
 	RMCPeriodUpdate   = 5
->>>>>>> 996a8d40
 )
 
 // Adversary setup - enabled by setting SimulationTarget="DS"
