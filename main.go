package main

import (
	"encoding/csv"
	"encoding/json"
	"flag"
	"fmt"
<<<<<<< HEAD
=======
	"io/ioutil"
>>>>>>> 42c71afd
	"os"
	"strconv"
	"sync"
	"sync/atomic"
	"time"

	"github.com/iotaledger/hive.go/typeutils"

	"github.com/iotaledger/hive.go/events"
	"github.com/iotaledger/hive.go/typeutils"
	"github.com/iotaledger/multivers-simulation/config"
	"github.com/iotaledger/multivers-simulation/logger"
	"github.com/iotaledger/multivers-simulation/multiverse"
	"github.com/iotaledger/multivers-simulation/network"
)

var (
	log      = logger.New("Simulation")
	awHeader = []string{"Message ID", "Issuance Time", "Confirmation Time", "Weight", "# of Confirmed Messages"}
	csvMutex sync.Mutex
)

// Parse the flags and update the configuration
func parseFlags() {

	// Define the configuration flags
	nodesCountPtr :=
		flag.Int("nodesCount", config.NodesCount, "The number of nodes")
	nodesTotalWeightPtr :=
		flag.Int("nodesTotalWeight", config.NodesTotalWeight, "The total weight of nodes")
	zipfParameterPtr :=
		flag.Float64("zipfParameter", config.ZipfParameter, "The zipf's parameter")
	messageWeightThresholdPtr :=
		flag.Float64("messageWeightThreshold", config.MessageWeightThreshold, "The messageWeightThreshold of confirmed messages")
	tipsCountPtr :=
		flag.Int("tipsCount", config.TipsCount, "The tips count for a message")
	weakTipsRatioPtr :=
		flag.Float64("weakTipsRatio", config.WeakTipsRatio, "The ratio of weak tips")
	tsaPtr :=
		flag.String("tsa", config.TSA, "The tip selection algorithm")
	tpsPtr :=
		flag.Int("tps", config.TPS, "the tips per seconds")
	decelerationFactorPtr :=
		flag.Float64("decelerationFactor", config.DecelerationFactor, "The factor to control the speed in the simulation")
	consensusMonitorTickPtr :=
		flag.Int("consensusMonitorTick", config.ConsensusMonitorTick, "The tick to monitor the consensus, in milliseconds")
	releventValidatorWeightPtr :=
		flag.Int("releventValidatorWeight", config.ReleventValidatorWeight, "The node whose weight * ReleventValidatorWeight <= largestWeight will not issue messages")

	// Parse the flags
	flag.Parse()

	// Update the configuration parameters
	config.NodesCount = *nodesCountPtr
	config.NodesTotalWeight = *nodesTotalWeightPtr
	config.ZipfParameter = *zipfParameterPtr
	config.MessageWeightThreshold = *messageWeightThresholdPtr
	config.TipsCount = *tipsCountPtr
	config.WeakTipsRatio = *weakTipsRatioPtr
	config.TSA = *tsaPtr
	config.TPS = *tpsPtr
	config.DecelerationFactor = *decelerationFactorPtr
	config.ConsensusMonitorTick = *consensusMonitorTickPtr
	config.ReleventValidatorWeight = *releventValidatorWeightPtr

	log.Info("Current configuration:")
	log.Info("NodesCount: ", config.NodesCount)
	log.Info("NodesTotalWeight: ", config.NodesTotalWeight)
	log.Info("ZipfParameter: ", config.ZipfParameter)
	log.Info("MessageWeightThreshold: ", config.MessageWeightThreshold)
	log.Info("TipsCount: ", config.TipsCount)
	log.Info("WeakTipsRatio: ", config.WeakTipsRatio)
	log.Info("TSA: ", config.TSA)
	log.Info("TPS: ", config.TPS)
	log.Info("DecelerationFactor: ", config.DecelerationFactor)
	log.Info("ConsensusMonitorTick: ", config.ConsensusMonitorTick)
	log.Info("ReleventValidatorWeight: ", config.ReleventValidatorWeight)
}

func main() {
	log.Info("Starting simulation ... [DONE]")
	defer log.Info("Shutting down simulation ... [DONE]")

	parseFlags()
	testNetwork := network.New(
		network.Nodes(config.NodesCount, multiverse.NewNode, network.ZIPFDistribution(config.ZipfParameter, float64(config.NodesTotalWeight))),
		network.Delay(30*time.Millisecond, 250*time.Millisecond),
		network.PacketLoss(0, 0.05),
		network.Topology(network.WattsStrogatz(4, 1)),
	)
	testNetwork.Start()
	defer testNetwork.Shutdown()

	awResultsWriters := monitorNetworkState(testNetwork)
	defer flushWriters(awResultsWriters)
	secureNetwork(testNetwork, config.DecelerationFactor)

	time.Sleep(2 * time.Second)

	// Here three peers are randomly selected with defined Colors
	attackers := testNetwork.RandomPeers(3)
	sendMessage(attackers[0], multiverse.Red)
	sendMessage(attackers[1], multiverse.Blue)
	sendMessage(attackers[2], multiverse.Green)

	time.Sleep(30 * time.Second)
}

func flushWriters(awResultsWriters []*csv.Writer) {
	for _, awResultsWriter := range awResultsWriters {
		awResultsWriter.Flush()
		err := awResultsWriter.Error()
		if err != nil {
			log.Error(err)
		}
	}
}

var (
	tpsCounter = uint64(0)

	opinions = make(map[multiverse.Color]int)

	confirmedMessageCounter = int64(0)

	opinionMutex sync.Mutex

	relevantValidators int
)

func dumpConfig(fileName string) {
	type Configuration struct {
		NodesCount, NodesTotalWeight, TipsCount, TPS, ConsensusMonitorTick, ReleventValidatorWeight int
		ZipfParameter, MessageWeightThreshold, WeakTipsRatio, DecelerationFactor                    float64
		TSA                                                                                         string
	}
	data := Configuration{
		NodesCount:              config.NodesCount,
		NodesTotalWeight:        config.NodesTotalWeight,
		ZipfParameter:           config.ZipfParameter,
		MessageWeightThreshold:  config.MessageWeightThreshold,
		TipsCount:               config.TipsCount,
		WeakTipsRatio:           config.WeakTipsRatio,
		TSA:                     config.TSA,
		TPS:                     config.TPS,
		DecelerationFactor:      config.DecelerationFactor,
		ConsensusMonitorTick:    config.ConsensusMonitorTick,
		ReleventValidatorWeight: config.ReleventValidatorWeight,
	}

	file, err := json.MarshalIndent(data, "", " ")
	if err != nil {
		log.Error(err)
	}
	if ioutil.WriteFile(fileName, file, 0644) != nil {
		log.Error(err)
	}
}

func monitorNetworkState(testNetwork *network.Network) (awResultsWriters []*csv.Writer) {
	opinions[multiverse.UndefinedColor] = config.NodesCount
	opinions[multiverse.Blue] = 0
	opinions[multiverse.Red] = 0
	opinions[multiverse.Green] = 0

	// The simulation start time
	simulationStartTime := time.Now().UTC().Format(time.RFC3339)

	// Dump the configuration of this simulation
	dumpConfig(fmt.Sprint("aw-", simulationStartTime, ".config"))

	for _, id := range config.MonitoredAWPeers {
		awPeer := testNetwork.Peers[id]
		if typeutils.IsInterfaceNil(awPeer) {
			panic(fmt.Sprintf("unknowm peer with id %d", id))
		}
		// Define the file name of the aw results
		fileName := fmt.Sprint("aw", id, "-", simulationStartTime)

		file, err := os.Create(fileName)
		if err != nil {
			panic(err)
		}
		awResultsWriter := csv.NewWriter(file)
		if err = awResultsWriter.Write(awHeader); err != nil {
			panic(err)
		}
		awResultsWriters = append(awResultsWriters, awResultsWriter)
		awPeer.Node.(*multiverse.Node).Tangle.ApprovalManager.Events.MessageConfirmed.Attach(
			events.NewClosure(func(message *multiverse.Message, messageMetadata *multiverse.MessageMetadata, weight uint64) {
				atomic.AddInt64(&confirmedMessageCounter, 1)

				record := []string{
					strconv.FormatInt(int64(message.ID), 10),
					message.IssuanceTime.String(),
					messageMetadata.ConfirmationTime().String(),
					strconv.FormatUint(weight, 10),
					strconv.FormatInt(confirmedMessageCounter, 10),
				}

				csvMutex.Lock()
				if err := awResultsWriter.Write(record); err != nil {
					log.Fatal("error writing record to csv:", err)
				}

				if err := awResultsWriter.Error(); err != nil {
					log.Fatal(err)
				}
				csvMutex.Unlock()
			}))
	}

	for _, peer := range testNetwork.Peers {
		peer.Node.(*multiverse.Node).Tangle.OpinionManager.Events.OpinionChanged.Attach(events.NewClosure(func(oldOpinion multiverse.Color, newOpinion multiverse.Color) {
			opinionMutex.Lock()
			defer opinionMutex.Unlock()

			opinions[oldOpinion]--
			opinions[newOpinion]++
		}))
	}

	go func() {
		for range time.Tick(time.Duration(config.ConsensusMonitorTick) * time.Millisecond) {
			log.Infof("Network Status: %d TPS :: Consensus[ %d Undefined / %d Blue / %d Red / %d Green ] :: %d Nodes :: %d Validators",
				atomic.LoadUint64(&tpsCounter),
				opinions[multiverse.UndefinedColor],
				opinions[multiverse.Blue],
				opinions[multiverse.Red],
				opinions[multiverse.Green],
				config.NodesCount,
				relevantValidators,
			)

			atomic.StoreUint64(&tpsCounter, 0)
		}
	}()

	return
}

func secureNetwork(testNetwork *network.Network, decelerationFactor float64) {
	largestWeight := float64(testNetwork.WeightDistribution.LargestWeight())

	for _, peer := range testNetwork.Peers {
		weightOfPeer := float64(testNetwork.WeightDistribution.Weight(peer.ID))

		if float64(config.ReleventValidatorWeight)*weightOfPeer <= largestWeight {
			continue
		}

		relevantValidators++

		// Weight: 100, 20, 1
		// TPS: 1000
		// Sleep time: 121/100000, 121/20000, 121/1000
		// Issuing message count per second: 100000/121 + 20000/121 + 1000/121 = 1000

		// Each peer should send messages according to their mana: Fix TPS for example 1000;
		// A node with a x% of mana will issue 1000*x% messages per second
		issuingPeriod := float64(config.NodesTotalWeight) / float64(config.TPS) / weightOfPeer
		log.Debug(peer.ID, " issuing period is ", issuingPeriod)
		pace := time.Duration(issuingPeriod * decelerationFactor * float64(time.Second))
		log.Debug(peer.ID, " peer sent a meesage at ", pace, ". weight of peer is ", weightOfPeer)
		go startSecurityWorker(peer, pace)
	}
}

func startSecurityWorker(peer *network.Peer, pace time.Duration) {
	for range time.Tick(pace) {
		sendMessage(peer)
	}
}

func sendMessage(peer *network.Peer, optionalColor ...multiverse.Color) {
	atomic.AddUint64(&tpsCounter, 1)

	if len(optionalColor) >= 1 {
		peer.Node.(*multiverse.Node).IssuePayload(optionalColor[0])
	}

	peer.Node.(*multiverse.Node).IssuePayload(multiverse.UndefinedColor)
}<|MERGE_RESOLUTION|>--- conflicted
+++ resolved
@@ -5,17 +5,12 @@
 	"encoding/json"
 	"flag"
 	"fmt"
-<<<<<<< HEAD
-=======
 	"io/ioutil"
->>>>>>> 42c71afd
 	"os"
 	"strconv"
 	"sync"
 	"sync/atomic"
 	"time"
-
-	"github.com/iotaledger/hive.go/typeutils"
 
 	"github.com/iotaledger/hive.go/events"
 	"github.com/iotaledger/hive.go/typeutils"
