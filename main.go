--- conflicted
+++ resolved
@@ -59,6 +59,7 @@
 	payloadLoss := flag.Float64("payloadLoss", config.PayloadLoss, "The payload loss percentage")
 	minDelay := flag.Int("minDelay", config.MinDelay, "The minimum network delay in ms")
 	maxDelay := flag.Int("maxDelay", config.MaxDelay, "The maximum network delay in ms")
+	deltaURTS := flag.Float64("DeltaURTS", config.DeltaURTS, "in seconds, reference: https://iota.cafe/t/orphanage-with-restricted-urts/1199")
 
 	// Parse the flags
 	flag.Parse()
@@ -76,8 +77,9 @@
 	config.ConsensusMonitorTick = *consensusMonitorTickPtr
 	config.ReleventValidatorWeight = *releventValidatorWeightPtr
 	config.PayloadLoss = *payloadLoss
-	config.MinDelay *= *minDelay
-	config.MaxDelay *= *maxDelay
+	config.MinDelay = *minDelay
+	config.MaxDelay = *maxDelay
+	config.DeltaURTS = *deltaURTS
 
 	log.Info("Current configuration:")
 	log.Info("NodesCount: ", config.NodesCount)
@@ -94,6 +96,7 @@
 	log.Info("PayloadLoss: ", config.PayloadLoss)
 	log.Info("MinDelay: ", config.MinDelay)
 	log.Info("MaxDelay: ", config.MaxDelay)
+	log.Info("DeltaURTS:", config.DeltaURTS)
 }
 
 func main() {
@@ -118,16 +121,17 @@
 
 	// time.Sleep(2 * time.Second)
 
-<<<<<<< HEAD
+	// To simulate the confirmation time w/o any double spendings, the colored msgs are not to be sent
+
+	// Here we simulate the double spending
 	// sendMessage(testNetwork.Peers[0], multiverse.Blue)
 	// sendMessage(testNetwork.Peers[0], multiverse.Red)
-=======
+
 	// Here three peers are randomly selected with defined Colors
-	attackers := testNetwork.RandomPeers(3)
-	sendMessage(attackers[0], multiverse.Red)
-	sendMessage(attackers[1], multiverse.Blue)
-	sendMessage(attackers[2], multiverse.Green)
->>>>>>> 9ea98d35
+	// attackers := testNetwork.RandomPeers(3)
+	// sendMessage(attackers[0], multiverse.Red)
+	// sendMessage(attackers[1], multiverse.Blue)
+	// sendMessage(attackers[2], multiverse.Green)
 
 	time.Sleep(30 * time.Second)
 }
@@ -169,7 +173,7 @@
 func dumpConfig(fileName string) {
 	type Configuration struct {
 		NodesCount, NodesTotalWeight, TipsCount, TPS, ConsensusMonitorTick, ReleventValidatorWeight, MinDelay, MaxDelay int
-		ZipfParameter, MessageWeightThreshold, WeakTipsRatio, DecelerationFactor, PayloadLoss                           float64
+		ZipfParameter, MessageWeightThreshold, WeakTipsRatio, DecelerationFactor, PayloadLoss, DeltaURTS                float64
 		TSA                                                                                                             string
 	}
 	data := Configuration{
@@ -187,6 +191,7 @@
 		PayloadLoss:             config.PayloadLoss,
 		MinDelay:                config.MinDelay,
 		MaxDelay:                config.MaxDelay,
+		DeltaURTS:               config.DeltaURTS,
 	}
 
 	file, err := json.MarshalIndent(data, "", " ")
