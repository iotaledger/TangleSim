--- conflicted
+++ resolved
@@ -118,6 +118,7 @@
 	config.DecelerationFactor = *decelerationFactorPtr
 	config.ConsensusMonitorTick = *consensusMonitorTickPtr
 	config.RelevantValidatorWeight = *relevantValidatorWeightPtr
+  config.DoubleSpendDelay = *doubleSpendDelayPtr
 	config.PayloadLoss = *payloadLoss
 	config.MinDelay = *minDelay
 	config.MaxDelay = *maxDelay
@@ -125,12 +126,8 @@
 	config.SimulationStopThreshold = *simulationStopThreshold
 	config.SimulationTarget = *simulationTarget
 	config.ResultDir = *resultDirPtr
-<<<<<<< HEAD
 	config.IMIF = *imif
 
-=======
-	config.DoubleSpendDelay = *doubleSpendDelayPtr
->>>>>>> 92541d6a
 	log.Info("Current configuration:")
 	log.Info("NodesCount: ", config.NodesCount)
 	log.Info("NodesTotalWeight: ", config.NodesTotalWeight)
@@ -212,15 +209,9 @@
 
 func dumpConfig(fileName string) {
 	type Configuration struct {
-<<<<<<< HEAD
-		NodesCount, NodesTotalWeight, TipsCount, TPS, ConsensusMonitorTick, ReleventValidatorWeight, MinDelay, MaxDelay int
-		ZipfParameter, MessageWeightThreshold, WeakTipsRatio, DecelerationFactor, PayloadLoss, DeltaURTS                float64
-		TSA, ResultDir, IMIF                                                                                            string
-=======
 		NodesCount, NodesTotalWeight, TipsCount, TPS, ConsensusMonitorTick, ReleventValidatorWeight, MinDelay, MaxDelay, DecelerationFactor, DoubleSpendDelay int
 		ZipfParameter, MessageWeightThreshold, WeakTipsRatio, PayloadLoss, DeltaURTS                                                                          float64
-		TSA, ResultDir                                                                                                                                        string
->>>>>>> 92541d6a
+		TSA, ResultDir, IMIF                                                                                                                                  string
 	}
 	data := Configuration{
 		NodesCount:              config.NodesCount,
@@ -234,16 +225,13 @@
 		DecelerationFactor:      config.DecelerationFactor,
 		ConsensusMonitorTick:    config.ConsensusMonitorTick,
 		ReleventValidatorWeight: config.RelevantValidatorWeight,
+		DoubleSpendDelay:        config.DoubleSpendDelay,
 		PayloadLoss:             config.PayloadLoss,
 		MinDelay:                config.MinDelay,
 		MaxDelay:                config.MaxDelay,
 		DeltaURTS:               config.DeltaURTS,
 		ResultDir:               config.ResultDir,
-<<<<<<< HEAD
 		IMIF:                    config.IMIF,
-=======
-		DoubleSpendDelay:        config.DoubleSpendDelay,
->>>>>>> 92541d6a
 	}
 
 	bytes, err := json.MarshalIndent(data, "", " ")
@@ -494,11 +482,7 @@
 	return tpResultsWriter
 }
 
-<<<<<<< HEAD
 func secureNetwork(testNetwork *network.Network) {
-=======
-func secureNetwork(testNetwork *network.Network, decelerationFactor int) {
->>>>>>> 92541d6a
 	// In the simulation we let all nodes can send messages.
 	// largestWeight := float64(testNetwork.WeightDistribution.LargestWeight())
 
@@ -518,19 +502,9 @@
 		// TPS: 1000
 		// Band widths summed up: 100000/121 + 20000/121 + 1000/121 = 1000
 
-<<<<<<< HEAD
 		band := weightOfPeer * float64(config.TPS) / float64(config.NodesTotalWeight)
 
 		go startSecurityWorker(peer, band)
-=======
-		// Each peer should send messages according to their mana: Fix TPS for example 1000;
-		// A node with a x% of mana will issue 1000*x% messages per second
-		issuingPeriod := float64(config.NodesTotalWeight) / float64(config.TPS) / weightOfPeer
-		log.Debug(peer.ID, " issuing period is ", issuingPeriod)
-		pace := time.Duration(issuingPeriod * float64(decelerationFactor) * float64(time.Second))
-		log.Debug(peer.ID, " peer sent a meesage at ", pace, ". weight of peer is ", weightOfPeer)
-		go startSecurityWorker(peer, pace)
->>>>>>> 92541d6a
 	}
 }
 
