package main

import (
	"encoding/csv"
	"encoding/json"
	"flag"
	"fmt"
	"github.com/iotaledger/hive.go/types"
	"io/ioutil"
	"os"
	"strconv"
	"sync"
	"sync/atomic"
	"time"

	"github.com/iotaledger/hive.go/events"
	"github.com/iotaledger/hive.go/typeutils"
	"github.com/iotaledger/multivers-simulation/config"
	"github.com/iotaledger/multivers-simulation/logger"
	"github.com/iotaledger/multivers-simulation/multiverse"
	"github.com/iotaledger/multivers-simulation/network"
)

var (
<<<<<<< HEAD
	log      = logger.New("Simulation")
	awHeader = []string{"Message ID", "Issuance Time (unix)", "Confirmation Time (ns)", "Weight", "# of Confirmed Messages", "# of Issued Messages"}
	dsHeader = []string{"UndefinedColor", "Blue", "Red", "Green"}
	tpHeader = []string{"UndefinedColor (Tip Pool Size)", "Blue (Tip Pool Size)", "Red (Tip Pool Size)", "Green (Tip Pool Size)",
		"UndefinedColor (Processed)", "Blue (Processed)", "Red (Processed)", "Green (Processed)", "# of Issued Messages"}
	csvMutex sync.Mutex
=======
	log                   = logger.New("Simulation")
	awHeader              = []string{"Message ID", "Issuance Time", "Confirmation Time", "Weight", "# of Confirmed Messages"}
	csvMutex              sync.Mutex
	shutdownSignal        = make(chan types.Empty)
	maxSimulationDuration = time.Minute
>>>>>>> 845cc497
)

// Parse the flags and update the configuration
func parseFlags() {

	// Define the configuration flags
	nodesCountPtr :=
		flag.Int("nodesCount", config.NodesCount, "The number of nodes")
	nodesTotalWeightPtr :=
		flag.Int("nodesTotalWeight", config.NodesTotalWeight, "The total weight of nodes")
	zipfParameterPtr :=
		flag.Float64("zipfParameter", config.ZipfParameter, "The zipf's parameter")
	messageWeightThresholdPtr :=
		flag.Float64("messageWeightThreshold", config.MessageWeightThreshold, "The messageWeightThreshold of confirmed messages")
	tipsCountPtr :=
		flag.Int("tipsCount", config.TipsCount, "The tips count for a message")
	weakTipsRatioPtr :=
		flag.Float64("weakTipsRatio", config.WeakTipsRatio, "The ratio of weak tips")
	tsaPtr :=
		flag.String("tsa", config.TSA, "The tip selection algorithm")
	tpsPtr :=
		flag.Int("tps", config.TPS, "the tips per seconds")
	decelerationFactorPtr :=
		flag.Float64("decelerationFactor", config.DecelerationFactor, "The factor to control the speed in the simulation")
	consensusMonitorTickPtr :=
		flag.Int("consensusMonitorTick", config.ConsensusMonitorTick, "The tick to monitor the consensus, in milliseconds")
	releventValidatorWeightPtr :=
		flag.Int("releventValidatorWeight", config.ReleventValidatorWeight, "The node whose weight * ReleventValidatorWeight <= largestWeight will not issue messages")
	payloadLoss := flag.Float64("payloadLoss", config.PayloadLoss, "The payload loss percentage")
	minDelay := flag.Int("minDelay", config.MinDelay, "The minimum network delay in ms")
	maxDelay := flag.Int("maxDelay", config.MaxDelay, "The maximum network delay in ms")
	deltaURTS := flag.Float64("DeltaURTS", config.DeltaURTS, "in seconds, reference: https://iota.cafe/t/orphanage-with-restricted-urts/1199")

	// Parse the flags
	flag.Parse()

	// Update the configuration parameters
	config.NodesCount = *nodesCountPtr
	config.NodesTotalWeight = *nodesTotalWeightPtr
	config.ZipfParameter = *zipfParameterPtr
	config.MessageWeightThreshold = *messageWeightThresholdPtr
	config.TipsCount = *tipsCountPtr
	config.WeakTipsRatio = *weakTipsRatioPtr
	config.TSA = *tsaPtr
	config.TPS = *tpsPtr
	config.DecelerationFactor = *decelerationFactorPtr
	config.ConsensusMonitorTick = *consensusMonitorTickPtr
	config.ReleventValidatorWeight = *releventValidatorWeightPtr
	config.PayloadLoss = *payloadLoss
	config.MinDelay = *minDelay
	config.MaxDelay = *maxDelay
	config.DeltaURTS = *deltaURTS

	log.Info("Current configuration:")
	log.Info("NodesCount: ", config.NodesCount)
	log.Info("NodesTotalWeight: ", config.NodesTotalWeight)
	log.Info("ZipfParameter: ", config.ZipfParameter)
	log.Info("MessageWeightThreshold: ", config.MessageWeightThreshold)
	log.Info("TipsCount: ", config.TipsCount)
	log.Info("WeakTipsRatio: ", config.WeakTipsRatio)
	log.Info("TSA: ", config.TSA)
	log.Info("TPS: ", config.TPS)
	log.Info("DecelerationFactor: ", config.DecelerationFactor)
	log.Info("ConsensusMonitorTick: ", config.ConsensusMonitorTick)
	log.Info("ReleventValidatorWeight: ", config.ReleventValidatorWeight)
	log.Info("PayloadLoss: ", config.PayloadLoss)
	log.Info("MinDelay: ", config.MinDelay)
	log.Info("MaxDelay: ", config.MaxDelay)
	log.Info("DeltaURTS:", config.DeltaURTS)
}

func main() {
	log.Info("Starting simulation ... [DONE]")
	defer log.Info("Shutting down simulation ... [DONE]")

	parseFlags()
	testNetwork := network.New(
		network.Nodes(config.NodesCount, multiverse.NewNode, network.ZIPFDistribution(
			config.ZipfParameter, float64(config.NodesTotalWeight))),
		network.Delay(time.Duration(config.DecelerationFactor)*time.Duration(config.MinDelay)*time.Millisecond,
			time.Duration(config.DecelerationFactor)*time.Duration(config.MaxDelay)*time.Millisecond),
		network.PacketLoss(0, config.PayloadLoss),
		network.Topology(network.WattsStrogatz(4, 1)),
	)
	testNetwork.Start()
	defer testNetwork.Shutdown()

	resultsWriters := monitorNetworkState(testNetwork)
	defer flushWriters(resultsWriters)
	secureNetwork(testNetwork, config.DecelerationFactor)

	// time.Sleep(2 * time.Second)

	// To simulate the confirmation time w/o any double spendings, the colored msgs are not to be sent

	// Here we simulate the double spending
	// sendMessage(testNetwork.Peers[0], multiverse.Blue)
	// sendMessage(testNetwork.Peers[0], multiverse.Red)

	// Here three peers are randomly selected with defined Colors
	// attackers := testNetwork.RandomPeers(3)
	// sendMessage(attackers[0], multiverse.Red)
	// sendMessage(attackers[1], multiverse.Blue)
	// sendMessage(attackers[2], multiverse.Green)

	select {
	case <-shutdownSignal:
		log.Info("Shutting down simulation (consensus reached) ... [DONE]")
	case <-time.After(maxSimulationDuration):
		log.Info("Shutting down simulation (simulation timed out) ... [DONE]")
	}
}

func flushWriters(writers []*csv.Writer) {
	for _, writer := range writers {
		writer.Flush()
		err := writer.Error()
		if err != nil {
			log.Error(err)
		}
	}
}

var (
	tpsCounter = uint64(0)

	opinions = make(map[multiverse.Color]int)

<<<<<<< HEAD
	opinionsWeights = make(map[multiverse.Color]int64)

	tipPoolSizes = make(map[multiverse.Color]int)

	processedMessageCounts = make(map[multiverse.Color]uint64)

	issuedMessageCounter = int64(0)
=======
	confirmedCounter = make(map[multiverse.Color]int)
>>>>>>> 845cc497

	confirmedMessageCounter = int64(0)

	opinionMutex      sync.Mutex
	confirmationMutex sync.Mutex

	opinionWeightMutex sync.Mutex

	processedMessageMutex sync.Mutex

	relevantValidators int
)

func dumpConfig(fileName string) {
	type Configuration struct {
		NodesCount, NodesTotalWeight, TipsCount, TPS, ConsensusMonitorTick, ReleventValidatorWeight, MinDelay, MaxDelay int
		ZipfParameter, MessageWeightThreshold, WeakTipsRatio, DecelerationFactor, PayloadLoss, DeltaURTS                float64
		TSA                                                                                                             string
	}
	data := Configuration{
		NodesCount:              config.NodesCount,
		NodesTotalWeight:        config.NodesTotalWeight,
		ZipfParameter:           config.ZipfParameter,
		MessageWeightThreshold:  config.MessageWeightThreshold,
		TipsCount:               config.TipsCount,
		WeakTipsRatio:           config.WeakTipsRatio,
		TSA:                     config.TSA,
		TPS:                     config.TPS,
		DecelerationFactor:      config.DecelerationFactor,
		ConsensusMonitorTick:    config.ConsensusMonitorTick,
		ReleventValidatorWeight: config.ReleventValidatorWeight,
		PayloadLoss:             config.PayloadLoss,
		MinDelay:                config.MinDelay,
		MaxDelay:                config.MaxDelay,
		DeltaURTS:               config.DeltaURTS,
	}

	file, err := json.MarshalIndent(data, "", " ")
	if err != nil {
		log.Error(err)
	}
	if ioutil.WriteFile(fileName, file, 0644) != nil {
		log.Error(err)
	}
}

func monitorNetworkState(testNetwork *network.Network) (resultsWriters []*csv.Writer) {
	opinions[multiverse.UndefinedColor] = config.NodesCount
	opinions[multiverse.Blue] = 0
	opinions[multiverse.Red] = 0
	opinions[multiverse.Green] = 0
	opinionsWeights[multiverse.UndefinedColor] = 0
	opinionsWeights[multiverse.Blue] = 0
	opinionsWeights[multiverse.Red] = 0
	opinionsWeights[multiverse.Green] = 0

	// The simulation start time
	simulationStartTime := time.Now().UTC().Format(time.RFC3339)

	// Dump the configuration of this simulation
	dumpConfig(fmt.Sprint("aw-", simulationStartTime, ".config"))

	// Dump the double spending result
	// Define the file name of the aw results
	dsFileName := fmt.Sprint("ds-", simulationStartTime, ".result")
	file, err := os.Create(dsFileName)
	if err != nil {
		panic(err)
	}
	dsResultsWriter := csv.NewWriter(file)

	// Dump the tip pool and processed message (throughput) results
	// Define the file name of the throughput results
	tpFileName := fmt.Sprint("tp-", simulationStartTime, ".result")
	file, err = os.Create(tpFileName)
	if err != nil {
		panic(err)
	}
	tpResultsWriter := csv.NewWriter(file)

	// Check the result writers
	resultsWriters = append(resultsWriters, dsResultsWriter)
	resultsWriters = append(resultsWriters, tpResultsWriter)

	// Write the headers
	if err = dsResultsWriter.Write(dsHeader); err != nil {
		panic(err)
	}
	if err = tpResultsWriter.Write(tpHeader); err != nil {
		panic(err)
	}

	for _, id := range config.MonitoredAWPeers {
		awPeer := testNetwork.Peers[id]
		if typeutils.IsInterfaceNil(awPeer) {
			panic(fmt.Sprintf("unknowm peer with id %d", id))
		}
		// Define the file name of the aw results
		fileName := fmt.Sprint("aw", id, "-", simulationStartTime, ".result")

		file, err := os.Create(fileName)
		if err != nil {
			panic(err)
		}
		awResultsWriter := csv.NewWriter(file)
		if err = awResultsWriter.Write(awHeader); err != nil {
			panic(err)
		}
		resultsWriters = append(resultsWriters, awResultsWriter)
		awPeer.Node.(*multiverse.Node).Tangle.ApprovalManager.Events.MessageConfirmed.Attach(
			events.NewClosure(func(message *multiverse.Message, messageMetadata *multiverse.MessageMetadata, weight uint64, messageIDCounter int64) {
				atomic.AddInt64(&confirmedMessageCounter, 1)

				record := []string{
					strconv.FormatInt(int64(message.ID), 10),
					strconv.FormatInt(message.IssuanceTime.Unix(), 10),
					strconv.FormatInt(int64(messageMetadata.ConfirmationTime().Sub(message.IssuanceTime)), 10),
					strconv.FormatUint(weight, 10),
					strconv.FormatInt(confirmedMessageCounter, 10),
					strconv.FormatInt(messageIDCounter, 10),
				}

				csvMutex.Lock()
				if err := awResultsWriter.Write(record); err != nil {
					log.Fatal("error writing record to csv:", err)
				}

				if err := awResultsWriter.Error(); err != nil {
					log.Fatal(err)
				}
				csvMutex.Unlock()
			}))
	}

	for _, peer := range testNetwork.Peers {
		peer.Node.(*multiverse.Node).Tangle.OpinionManager.Events.OpinionChanged.Attach(events.NewClosure(func(oldOpinion multiverse.Color, newOpinion multiverse.Color) {
			opinionMutex.Lock()
			defer opinionMutex.Unlock()

			opinions[oldOpinion]--
			opinions[newOpinion]++
		}))
		peer.Node.(*multiverse.Node).Tangle.OpinionManager.Events.ColorConfirmed.Attach(events.NewClosure(func(confirmedColor multiverse.Color) {
			confirmationMutex.Lock()
			defer confirmationMutex.Unlock()

			confirmedCounter[confirmedColor]++
		}))

		peer.Node.(*multiverse.Node).Tangle.OpinionManager.Events.ColorUnconfirmed.Attach(events.NewClosure(func(unconfirmedColor multiverse.Color) {
			confirmationMutex.Lock()
			defer confirmationMutex.Unlock()

			confirmedCounter[unconfirmedColor]--
		}))
	}

	// Here we only monitor the opinion weight of node w/ the highest weight
	dsPeer := testNetwork.Peers[0]
	dsPeer.Node.(*multiverse.Node).Tangle.OpinionManager.Events.ApprovalWeightUpdated.Attach(events.NewClosure(func(opinion multiverse.Color, delta_weight int64) {
		opinionWeightMutex.Lock()
		defer opinionWeightMutex.Unlock()

		opinionsWeights[opinion] += delta_weight
	}))

	// Here we only monitor the tip pool size of node w/ the highest weight
	peer := testNetwork.Peers[0]
	peer.Node.(*multiverse.Node).Tangle.TipManager.Events.MessageProcessed.Attach(events.NewClosure(
		func(opinion multiverse.Color, tipPoolSize int, processedMessages uint64, issuedMessages int64) {
			processedMessageMutex.Lock()
			defer processedMessageMutex.Unlock()

			tipPoolSizes[opinion] = tipPoolSize
			processedMessageCounts[opinion] = processedMessages
			issuedMessageCounter = issuedMessages
		}))

	go func() {
		for range time.Tick(time.Duration(config.ConsensusMonitorTick) * time.Millisecond) {
			log.Infof("Network Status: %d TPS :: Consensus[ %d Undefined / %d Blue / %d Red / %d Green ] :: %d Nodes :: %d Validators",
				atomic.LoadUint64(&tpsCounter),
				confirmedCounter[multiverse.UndefinedColor],
				confirmedCounter[multiverse.Blue],
				confirmedCounter[multiverse.Red],
				confirmedCounter[multiverse.Green],
				config.NodesCount,
				relevantValidators,
			)
<<<<<<< HEAD

			// Dump the double spending results
			record := []string{
				strconv.FormatInt(int64(opinionsWeights[multiverse.UndefinedColor]), 10),
				strconv.FormatInt(int64(opinionsWeights[multiverse.Blue]), 10),
				strconv.FormatInt(int64(opinionsWeights[multiverse.Red]), 10),
				strconv.FormatInt(int64(opinionsWeights[multiverse.Green]), 10),
			}

			if err := dsResultsWriter.Write(record); err != nil {
				log.Fatal("error writing record to csv:", err)
			}

			if err := dsResultsWriter.Error(); err != nil {
				log.Fatal(err)
			}

			// Dump the tip pool sizes
			record = []string{
				strconv.FormatInt(int64(tipPoolSizes[multiverse.UndefinedColor]), 10),
				strconv.FormatInt(int64(tipPoolSizes[multiverse.Blue]), 10),
				strconv.FormatInt(int64(tipPoolSizes[multiverse.Red]), 10),
				strconv.FormatInt(int64(tipPoolSizes[multiverse.Green]), 10),
				strconv.FormatInt(int64(processedMessageCounts[multiverse.UndefinedColor]), 10),
				strconv.FormatInt(int64(processedMessageCounts[multiverse.Blue]), 10),
				strconv.FormatInt(int64(processedMessageCounts[multiverse.Red]), 10),
				strconv.FormatInt(int64(processedMessageCounts[multiverse.Green]), 10),
				strconv.FormatInt(int64(issuedMessageCounter), 10),
			}

			if err := tpResultsWriter.Write(record); err != nil {
				log.Fatal("error writing record to csv:", err)
			}

			if err := tpResultsWriter.Error(); err != nil {
				log.Fatal(err)
			}

=======
			if Max(Max(confirmedCounter[multiverse.Blue], confirmedCounter[multiverse.Red]), confirmedCounter[multiverse.Green]) >= int(config.SimulationStopThreshold*float64(config.NodesCount)) {
				shutdownSignal <- types.Void
			}
>>>>>>> 845cc497
			atomic.StoreUint64(&tpsCounter, 0)
		}
	}()

	return
}

func secureNetwork(testNetwork *network.Network, decelerationFactor float64) {
	// In the simulation we let all nodes can send messages.
	// largestWeight := float64(testNetwork.WeightDistribution.LargestWeight())

	for _, peer := range testNetwork.Peers {
		weightOfPeer := float64(testNetwork.WeightDistribution.Weight(peer.ID))

		// if float64(config.ReleventValidatorWeight)*weightOfPeer <= largestWeight {
		// 	continue
		// }

		relevantValidators++

		// Weight: 100, 20, 1
		// TPS: 1000
		// Sleep time: 121/100000, 121/20000, 121/1000
		// Issuing message count per second: 100000/121 + 20000/121 + 1000/121 = 1000

		// Each peer should send messages according to their mana: Fix TPS for example 1000;
		// A node with a x% of mana will issue 1000*x% messages per second
		issuingPeriod := float64(config.NodesTotalWeight) / float64(config.TPS) / weightOfPeer
		log.Debug(peer.ID, " issuing period is ", issuingPeriod)
		pace := time.Duration(issuingPeriod * decelerationFactor * float64(time.Second))
		log.Debug(peer.ID, " peer sent a meesage at ", pace, ". weight of peer is ", weightOfPeer)
		go startSecurityWorker(peer, pace)
	}
}

func startSecurityWorker(peer *network.Peer, pace time.Duration) {
	for range time.Tick(pace) {
		sendMessage(peer)
	}
}

func sendMessage(peer *network.Peer, optionalColor ...multiverse.Color) {
	atomic.AddUint64(&tpsCounter, 1)

	if len(optionalColor) >= 1 {
		peer.Node.(*multiverse.Node).IssuePayload(optionalColor[0])
	}

	peer.Node.(*multiverse.Node).IssuePayload(multiverse.UndefinedColor)
}

// Max returns the larger of x or y.
func Max(x, y int) int {
	if x < y {
		return y
	}
	return x
}<|MERGE_RESOLUTION|>--- conflicted
+++ resolved
@@ -5,13 +5,14 @@
 	"encoding/json"
 	"flag"
 	"fmt"
-	"github.com/iotaledger/hive.go/types"
 	"io/ioutil"
 	"os"
 	"strconv"
 	"sync"
 	"sync/atomic"
 	"time"
+
+	"github.com/iotaledger/hive.go/types"
 
 	"github.com/iotaledger/hive.go/events"
 	"github.com/iotaledger/hive.go/typeutils"
@@ -22,20 +23,14 @@
 )
 
 var (
-<<<<<<< HEAD
 	log      = logger.New("Simulation")
 	awHeader = []string{"Message ID", "Issuance Time (unix)", "Confirmation Time (ns)", "Weight", "# of Confirmed Messages", "# of Issued Messages"}
 	dsHeader = []string{"UndefinedColor", "Blue", "Red", "Green"}
 	tpHeader = []string{"UndefinedColor (Tip Pool Size)", "Blue (Tip Pool Size)", "Red (Tip Pool Size)", "Green (Tip Pool Size)",
 		"UndefinedColor (Processed)", "Blue (Processed)", "Red (Processed)", "Green (Processed)", "# of Issued Messages"}
-	csvMutex sync.Mutex
-=======
-	log                   = logger.New("Simulation")
-	awHeader              = []string{"Message ID", "Issuance Time", "Confirmation Time", "Weight", "# of Confirmed Messages"}
 	csvMutex              sync.Mutex
 	shutdownSignal        = make(chan types.Empty)
 	maxSimulationDuration = time.Minute
->>>>>>> 845cc497
 )
 
 // Parse the flags and update the configuration
@@ -164,7 +159,6 @@
 
 	opinions = make(map[multiverse.Color]int)
 
-<<<<<<< HEAD
 	opinionsWeights = make(map[multiverse.Color]int64)
 
 	tipPoolSizes = make(map[multiverse.Color]int)
@@ -172,13 +166,13 @@
 	processedMessageCounts = make(map[multiverse.Color]uint64)
 
 	issuedMessageCounter = int64(0)
-=======
+
 	confirmedCounter = make(map[multiverse.Color]int)
->>>>>>> 845cc497
 
 	confirmedMessageCounter = int64(0)
 
-	opinionMutex      sync.Mutex
+	opinionMutex sync.Mutex
+
 	confirmationMutex sync.Mutex
 
 	opinionWeightMutex sync.Mutex
@@ -364,7 +358,6 @@
 				config.NodesCount,
 				relevantValidators,
 			)
-<<<<<<< HEAD
 
 			// Dump the double spending results
 			record := []string{
@@ -403,11 +396,9 @@
 				log.Fatal(err)
 			}
 
-=======
 			if Max(Max(confirmedCounter[multiverse.Blue], confirmedCounter[multiverse.Red]), confirmedCounter[multiverse.Green]) >= int(config.SimulationStopThreshold*float64(config.NodesCount)) {
 				shutdownSignal <- types.Void
 			}
->>>>>>> 845cc497
 			atomic.StoreUint64(&tpsCounter, 0)
 		}
 	}()
