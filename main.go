package main

import (
	"encoding/csv"
	"fmt"
	"math/rand"
<<<<<<< HEAD
=======
	"os"
	"path"
	"strconv"
	"strings"
	"sync"
>>>>>>> afb6766a
	"time"

	"github.com/iotaledger/multivers-simulation/singlenodeattacks"

	"github.com/iotaledger/multivers-simulation/adversary"
	"github.com/iotaledger/multivers-simulation/simulation"

	"github.com/iotaledger/hive.go/types"

	"github.com/iotaledger/multivers-simulation/config"
	"github.com/iotaledger/multivers-simulation/logger"
	"github.com/iotaledger/multivers-simulation/multiverse"
	"github.com/iotaledger/multivers-simulation/network"
)

var (
	log        = logger.New("Simulation")
	MetricsMgr *simulation.MetricsManager

	// simulation variables
<<<<<<< HEAD
	maxSimulationDuration = time.Minute
	shutdownSignal        = make(chan types.Empty)
=======
	globalMetricsTicker = time.NewTicker(time.Duration(config.SlowdownFactor*config.ConsensusMonitorTick) * time.Millisecond)
	simulationWg        = sync.WaitGroup{}
	shutdownSignal      = make(chan types.Empty)

	// global declarations
	dsIssuanceTime           time.Time
	mostLikedColor           multiverse.Color
	honestOnlyMostLikedColor multiverse.Color
	simulationStartTime      time.Time

	// counters
	colorCounters     = simulation.NewColorCounters()
	adversaryCounters = simulation.NewColorCounters()
	nodeCounters      = []simulation.AtomicCounters{}
	atomicCounters    = simulation.NewAtomicCounters()

	confirmedMessageCounter = make(map[network.PeerID]int64)

	storedMessageMap                 = make(map[multiverse.MessageID]int)
	storedMessageMutex               sync.RWMutex
	disseminatedMessageCounter       = make([]int64, config.NodesCount)
	undisseminatedMessageCounter     = make([]int64, config.NodesCount)
	disseminatedMessageMutex         sync.RWMutex
	disseminatedMessages             = make(map[multiverse.MessageID]*multiverse.Message)
	disseminatedMessageMetadata      = make(map[multiverse.MessageID]*multiverse.MessageMetadata)
	confirmedMessageMutex            sync.RWMutex
	confirmedMessageMap              = make(map[multiverse.MessageID]int)
	fullyConfirmedMessageCounter     = make([]int64, config.NodesCount)
	fullyConfirmedMessages           = make(map[multiverse.MessageID]*multiverse.Message)
	fullyConfirmedMessageMetadata    = make(map[multiverse.MessageID]*multiverse.MessageMetadata)
	partiallyConfirmedMessageCounter = make([]int64, config.NodesCount)
	unconfirmedMessageCounter        = make([]int64, config.NodesCount)

	localMetrics        = make(map[string]map[network.PeerID]float64)
	localResultsWriters = make(map[string]*csv.Writer)
	localMetricsMutex   sync.RWMutex
>>>>>>> afb6766a
)

func main() {
	log.Info("Starting simulation ... [DONE]")
	defer log.Info("Shutting down simulation ... [DONE]")
	simulation.ParseFlags()

	nodeFactories := map[network.AdversaryType]network.NodeFactory{
		network.HonestNode:     network.NodeClosure(multiverse.NewNode),
		network.ShiftOpinion:   network.NodeClosure(adversary.NewShiftingOpinionNode),
		network.TheSameOpinion: network.NodeClosure(adversary.NewSameOpinionNode),
		network.NoGossip:       network.NodeClosure(adversary.NewNoGossipNode),
		network.Blowball:       network.NodeClosure(singlenodeattacks.NewBlowballNode),
	}
	testNetwork := network.New(
		network.Nodes(config.NodesCount, nodeFactories, network.ZIPFDistribution(
			config.ZipfParameter)),
		network.Delay(time.Duration(config.SlowdownFactor)*time.Duration(config.MinDelay)*time.Millisecond,
			time.Duration(config.SlowdownFactor)*time.Duration(config.MaxDelay)*time.Millisecond),
		network.PacketLoss(config.PacketLoss, config.PacketLoss),
		network.Topology(network.WattsStrogatz(config.NeighbourCountWS, config.RandomnessWS)),
		network.AdversaryPeeringAll(config.AdversaryPeeringAll),
		network.AdversarySpeedup(config.AdversarySpeedup),
	)
<<<<<<< HEAD
	MetricsMgr = simulation.NewMetricsManager()
	MetricsMgr.Setup(testNetwork)

	testNetwork.Start()
	MetricsMgr.StartMetricsCollection()

	resultsWriters := monitorNetworkState()
	defer flushWriters(resultsWriters)
=======
	// The simulation start time
	simulationStartTime = time.Now()
	os.MkdirAll(path.Join(config.ResultDir, config.ScriptStartTimeStr), 0755)
	// Dump the configuration of this simulation
	dumpConfig(path.Join(config.ResultDir, config.ScriptStartTimeStr, "mb.config"))
	// Dump the network information
	dumpNetworkConfig(testNetwork)
	// Start monitoring global metrics
	monitorGlobalMetrics(testNetwork)
>>>>>>> afb6766a

	// start a go routine for each node to start issuing messages
	startIssuingMessages(testNetwork)
	// start a go routine for each node to start processing messages received from neighbours and scheduling.
	startProcessingMessages(testNetwork)

	// To simulate the confirmation time w/o any double spending, the colored msgs are not to be sent
	SimulateAdversarialBehaviour(testNetwork)

	select {
	case <-shutdownSignal:
		shutdownSimulation(testNetwork)
		log.Info("Shutting down simulation (consensus reached) ... [DONE]")
	case <-time.After(time.Duration(config.SlowdownFactor) * config.SimulationDuration):
		shutdownSimulation(testNetwork)
		log.Info("Shutting down simulation (simulation timed out) ... [DONE]")
	}
}

func startProcessingMessages(n *network.Network) {
	for _, peer := range n.Peers {
		// The Blowball attacker does not need to process the message
		// TODO: Also disable `processMessages` for other attackers which do not require it.
		// todo not sure if processing message should be disabled, as node needs to have complete tangle to walk
		if !(config.SimulationMode == "Blowball" &&
			network.IsAttacker(int(peer.ID))) {
			go processMessages(peer)
		}
	}
}

func processMessages(peer *network.Peer) {
	simulationWg.Add(1)
	defer simulationWg.Done()
	pace := time.Duration((float64(time.Second) * float64(config.SlowdownFactor)) / float64(config.SchedulingRate))
	ticker := time.NewTicker(pace)
	for {
		select {
		case <-peer.ShutdownProcessing:
			return
		case networkMessage := <-peer.Socket:
			peer.Node.HandleNetworkMessage(networkMessage) // this includes payloads from the node itself so block are created here
		case <-ticker.C:

			// Trigger the scheduler to pop messages and gossip them
			peer.Node.(multiverse.NodeInterface).Tangle().Scheduler.IncrementAccessMana(float64(config.SchedulingRate))
			peer.Node.(multiverse.NodeInterface).Tangle().Scheduler.ScheduleMessage()
<<<<<<< HEAD
		}
	}
}

func SimulateAdversarialBehaviour(testNetwork *network.Network) {
	switch config.SimulationMode {
	case "Accidental":
		for i, node := range network.GetAccidentalIssuers(testNetwork) {
			color := multiverse.ColorFromInt(i + 1)
			go sendMessage(node, color)
			log.Infof("Peer %d sent double spend msg: %v", node.ID, color)
		}
	// todo adversary should be renamed to doublespend
	case "Adversary":
		time.Sleep(time.Duration(config.DoubleSpendDelay*config.SlowdownFactor) * time.Second)
		// Here we simulate the double spending
		MetricsMgr.SetDSIssuanceTime()
		for _, group := range testNetwork.AdversaryGroups {
			color := multiverse.ColorFromStr(group.InitColor)

			for _, nodeID := range group.NodeIDs {
				peer := testNetwork.Peer(nodeID)
				// honest node does not implement adversary behavior interface
				if group.AdversaryType != network.HonestNode {
					node := adversary.CastAdversary(peer.Node)
					node.AssignColor(color)
				}
				go sendMessage(peer, color)
				log.Infof("Peer %d sent double spend msg: %v", peer.ID, color)
			}
=======
			monitorLocalMetrics(peer)
>>>>>>> afb6766a
		}
	case "Blowball":
		ticker := time.NewTicker(time.Duration(config.SlowdownFactor*config.BlowballDelay) * time.Second)
		alreadySentCounter := 0
		for {
			if alreadySentCounter == config.BlowballMaxSent {
				ticker.Stop()
				break
			}
			select {
			case <-ticker.C:
				for _, group := range testNetwork.AdversaryGroups {
					for _, nodeID := range group.NodeIDs {
						peer := testNetwork.Peer(nodeID)
						go sendMessage(peer, multiverse.UndefinedColor)
						alreadySentCounter++
					}
				}
			}
		}

	}
}

func startIssuingMessages(testNetwork *network.Network) {
	fmt.Println("totalWeight ", testNetwork.WeightDistribution.TotalWeight())
	if testNetwork.WeightDistribution.TotalWeight() == 0 {
		panic("total weight is 0")
	}
	nodeTotalWeight := float64(testNetwork.WeightDistribution.TotalWeight())

	for _, peer := range testNetwork.Peers {
		weightOfPeer := float64(testNetwork.WeightDistribution.Weight(peer.ID))
<<<<<<< HEAD
		log.Warn("Peer ID Weight: ", peer.ID, weightOfPeer, nodeTotalWeight)
		MetricsMgr.GlobalCounters.Add("relevantValidators", 1)
=======
		//atomicCounters.Add("relevantValidators", 1)
>>>>>>> afb6766a

		// peer.AdversarySpeedup=1 for honest nodes and can have different values from adversary nodes
		band := peer.AdversarySpeedup * weightOfPeer * float64(config.IssuingRate) / nodeTotalWeight
		// fmt.Println(peer.AdversarySpeedup, weightOfPeer, config.IssuingRate, nodeTotalWeight)
		//fmt.Printf("speedup %f band %f\n", peer.AdversarySpeedup, band)
		go issueMessages(peer, band)
	}
}

func issueMessages(peer *network.Peer, band float64) {
	simulationWg.Add(1)
	defer simulationWg.Done()
	pace := time.Duration(float64(time.Second) * float64(config.SlowdownFactor) / band)

	if pace == time.Duration(0) {
		log.Warn("Peer ID: ", peer.ID, " has 0 pace!")
		return
	}
	ticker := time.NewTicker(pace)
	congestionTicker := time.NewTicker(time.Duration(config.SlowdownFactor) * config.SimulationDuration / time.Duration(len(config.CongestionPeriods)))
	band *= config.CongestionPeriods[0]
	i := 0
	for {
		select {
		case <-peer.ShutdownIssuing:
			return
		case <-ticker.C:
			if config.IMIF == "poisson" {
				pace = time.Duration(float64(time.Second) * float64(config.SlowdownFactor) * rand.ExpFloat64() / band)
				if pace > 0 {
					ticker.Reset(pace)
				}
			}
			sendMessage(peer)
		case <-congestionTicker.C:
			if i < len(config.CongestionPeriods)-1 {
				band *= config.CongestionPeriods[i+1] / config.CongestionPeriods[i]
				i++
			}
		}

	}
}

func sendMessage(peer *network.Peer, optionalColor ...multiverse.Color) {
<<<<<<< HEAD
	MetricsMgr.GlobalCounters.Add("tps", 1)
=======
	//atomicCounters.Add("tps", 1)
>>>>>>> afb6766a

	if len(optionalColor) >= 1 {
		peer.Node.(multiverse.NodeInterface).IssuePayload(optionalColor[0])
	}

	peer.Node.(multiverse.NodeInterface).IssuePayload(multiverse.UndefinedColor)
}

<<<<<<< HEAD
func shutdownSimulation() {
	MetricsMgr.Shutdown()
=======
func shutdownSimulation(net *network.Network) {
	net.Shutdown()
	globalMetricsTicker.Stop()
	dumpFinalData()
	simulationWg.Wait()
	//dumpAllMessageMetaData(net.Peers[0].Node.(multiverse.NodeInterface).Tangle().Storage)
}

func monitorLocalMetrics(peer *network.Peer) {
	if len(localMetrics) != 0 {
		localMetricsMutex.Lock()
		defer localMetricsMutex.Unlock()
		localMetrics["Ready Lengths"][peer.ID] = float64(peer.Node.(multiverse.NodeInterface).Tangle().Scheduler.ReadyLen())
		localMetrics["Non Ready Lengths"][peer.ID] = float64(peer.Node.(multiverse.NodeInterface).Tangle().Scheduler.NonReadyLen())
		localMetrics["Own Mana"][peer.ID] = float64(peer.Node.(multiverse.NodeInterface).Tangle().Scheduler.GetNodeAccessMana(peer.ID))
		localMetrics["Tips"][peer.ID] = float64(peer.Node.(multiverse.NodeInterface).Tangle().TipManager.TipSet(0).Size())
		localMetrics["Price"][peer.ID] = float64(peer.Node.(multiverse.NodeInterface).Tangle().Scheduler.GetMaxManaBurn())
		if peer.ID == 0 {
			for i := 0; i < config.NodesCount; i++ {
				localMetrics["Mana at Node 0"][network.PeerID(i)] = float64(peer.Node.(multiverse.NodeInterface).Tangle().Scheduler.GetNodeAccessMana(network.PeerID(i)))
				localMetrics["Issuer Queue Lengths at Node 0"][network.PeerID(i)] = float64(peer.Node.(multiverse.NodeInterface).Tangle().Scheduler.IssuerQueueLen(network.PeerID(i)))
				localMetrics["Deficits at Node 0"][network.PeerID(i)] = float64(peer.Node.(multiverse.NodeInterface).Tangle().Scheduler.Deficit(network.PeerID(i)))
			}
		}
	} else {
		localMetrics["Ready Lengths"] = make(map[network.PeerID]float64)
		localMetrics["Non Ready Lengths"] = make(map[network.PeerID]float64)
		localMetrics["Own Mana"] = make(map[network.PeerID]float64)
		localMetrics["Tips"] = make(map[network.PeerID]float64)
		localMetrics["Price"] = make(map[network.PeerID]float64)
		localMetrics["Mana at Node 0"] = make(map[network.PeerID]float64)
		localMetrics["Issuer Queue Lengths at Node 0"] = make(map[network.PeerID]float64)
		localMetrics["Deficits at Node 0"] = make(map[network.PeerID]float64)
	}
}

func dumpLocalMetrics() {
	simulationWg.Add(1)
	defer simulationWg.Done()
	timeSinceStart := time.Since(simulationStartTime).Nanoseconds()
	timeStr := strconv.FormatInt(timeSinceStart, 10)

	localMetricsMutex.RLock()
	defer localMetricsMutex.RUnlock()
	for name := range localMetrics {
		if _, exists := localResultsWriters[name]; !exists { // create the file and results writer if it doesn't already exist
			lmHeader := make([]string, 0, config.NodesCount+1)
			for i := 0; i < config.NodesCount; i++ {
				header := []string{fmt.Sprintf("Node %d", i)}
				lmHeader = append(lmHeader, header...)
			}
			header := []string{"ns since start"}
			lmHeader = append(lmHeader, header...)

			file, err := os.Create(path.Join(config.ResultDir, config.ScriptStartTimeStr, strings.Join([]string{name, ".csv"}, "")))
			if err != nil {
				panic(err)
			}
			localResultsWriters[name] = csv.NewWriter(file)
			if err := localResultsWriters[name].Write(lmHeader); err != nil {
				panic(err)
			}
		}
		record := make([]string, config.NodesCount+1)
		for id := 0; id < config.NodesCount; id++ {
			record[id] = strconv.FormatFloat(localMetrics[name][network.PeerID(id)], 'f', 6, 64)
		}
		record[config.NodesCount] = timeStr
		if err := localResultsWriters[name].Write(record); err != nil {
			panic(err)
		}
		localResultsWriters[name].Flush()
	}
}

func dumpGlobalMetrics(dissemResultsWriter *csv.Writer, undissemResultsWriter *csv.Writer, confirmationResultsWriter *csv.Writer, partialConfirmationResultsWriter *csv.Writer, unconfirmationResultsWriter *csv.Writer) {
	simulationWg.Add(1)
	defer simulationWg.Done()
	timeSinceStart := time.Since(simulationStartTime).Nanoseconds()
	timeStr := strconv.FormatInt(timeSinceStart, 10)
	log.Debug("Simulation Completion: ", int(100*float64(timeSinceStart)/float64(config.SimulationDuration)), "%")
	disseminatedMessageMutex.RLock()
	record := make([]string, config.NodesCount+1)
	for id := 0; id < config.NodesCount; id++ {
		record[id] = strconv.FormatInt(disseminatedMessageCounter[id], 10)
	}
	disseminatedMessageMutex.RUnlock()
	//log.Debug("Disseminated Messages: ", record)
	record[config.NodesCount] = timeStr
	if err := dissemResultsWriter.Write(record); err != nil {
		panic(err)
	}
	disseminatedMessageMutex.RLock()
	record = make([]string, config.NodesCount+1)
	for id := 0; id < config.NodesCount; id++ {
		record[id] = strconv.FormatInt(undisseminatedMessageCounter[id], 10)
	}
	disseminatedMessageMutex.RUnlock()
	//log.Debug("Disseminated Messages: ", record)
	record[config.NodesCount] = timeStr
	if err := undissemResultsWriter.Write(record); err != nil {
		panic(err)
	}

	confirmedMessageMutex.RLock()
	record = make([]string, config.NodesCount+1)
	for id := 0; id < config.NodesCount; id++ {
		record[id] = strconv.FormatInt(fullyConfirmedMessageCounter[id], 10)
	}
	confirmedMessageMutex.RUnlock()
	//log.Debug("Confirmed Messages: ", record)
	record[config.NodesCount] = timeStr
	if err := confirmationResultsWriter.Write(record); err != nil {
		panic(err)
	}
	confirmedMessageMutex.RLock()
	record = make([]string, config.NodesCount+1)
	for id := 0; id < config.NodesCount; id++ {
		record[id] = strconv.FormatInt(partiallyConfirmedMessageCounter[id], 10)
	}
	confirmedMessageMutex.RUnlock()
	//log.Debug("Partially Confirmed Messages: ", record)
	record[config.NodesCount] = timeStr
	if err := partialConfirmationResultsWriter.Write(record); err != nil {
		panic(err)
	}
	confirmedMessageMutex.RLock()
	record = make([]string, config.NodesCount+1)
	for id := 0; id < config.NodesCount; id++ {
		record[id] = strconv.FormatInt(unconfirmedMessageCounter[id], 10)
	}
	confirmedMessageMutex.RUnlock()
	//log.Debug("Unconfirmed Messages: ", record)
	record[config.NodesCount] = timeStr
	if err := unconfirmationResultsWriter.Write(record); err != nil {
		panic(err)
	}

	// Flush the results writer to avoid truncation.
	dissemResultsWriter.Flush()
	undissemResultsWriter.Flush()
	confirmationResultsWriter.Flush()
	partialConfirmationResultsWriter.Flush()
	unconfirmationResultsWriter.Flush()
}

func monitorGlobalMetrics(net *network.Network) {
	// check for global network events such as dissemination and confirmation.
	for id := 0; id < config.NodesCount; id++ {
		mbPeer := net.Peers[id]
		if typeutils.IsInterfaceNil(mbPeer) {
			panic(fmt.Sprintf("unknowm peer with id %d", id))
		}

		mbPeer.Node.(multiverse.NodeInterface).Tangle().Storage.Events.MessageStored.Attach(
			events.NewClosure(func(messageID multiverse.MessageID, message *multiverse.Message, messageMetadata *multiverse.MessageMetadata) {
				storedMessageMutex.Lock()
				if numNodes, exists := storedMessageMap[messageID]; exists {
					if numNodes > config.NodesCount {
						panic("message stored more than once per node")
					}
					storedMessageMap[messageID] = numNodes + 1
				} else {
					storedMessageMap[messageID] = 1
					confirmedMessageMutex.Lock()
					unconfirmedMessageCounter[message.Issuer] += 1
					confirmedMessageMutex.Unlock()
					disseminatedMessageMutex.Lock()
					undisseminatedMessageCounter[message.Issuer] += 1
					disseminatedMessageMutex.Unlock()
				}
				// a message is disseminated if it has been stored by all nodes.
				if storedMessageMap[messageID] == config.NodesCount {
					disseminatedMessageMutex.Lock()
					disseminatedMessageCounter[message.Issuer] += 1
					undisseminatedMessageCounter[message.Issuer] -= 1
					disseminatedMessages[messageID] = message
					//log.Debug("Mana Burn value: ", message.ManaBurnValue)
					disseminatedMessageMetadata[messageID] = messageMetadata
					disseminatedMessageMutex.Unlock()
				}
				storedMessageMutex.Unlock()

			}))
		mbPeer.Node.(multiverse.NodeInterface).Tangle().ApprovalManager.Events.MessageConfirmed.Attach(
			events.NewClosure(func(message *multiverse.Message, messageMetadata *multiverse.MessageMetadata, weight uint64, messageIDCounter int64) {
				confirmedMessageMutex.Lock()
				defer confirmedMessageMutex.Unlock()
				if numNodes, exists := confirmedMessageMap[message.ID]; exists {
					if numNodes > config.NodesCount {
						panic("message confirmed more than once per node")
					}
					confirmedMessageMap[message.ID] = numNodes + 1
				} else {
					confirmedMessageMap[message.ID] = 1
					partiallyConfirmedMessageCounter[message.Issuer] += 1
					unconfirmedMessageCounter[message.Issuer] -= 1
					//partiallyConfirmedMessages[message.ID] = message
					//partiallyConfirmedMessageMetadata[message.ID] = messageMetadata
				}
				// a message is disseminated if it has been confirmed by all nodes.
				if confirmedMessageMap[message.ID] == config.NodesCount {
					partiallyConfirmedMessageCounter[message.Issuer] -= 1
					//delete(partiallyConfirmedMessages, message.ID)
					//delete(partiallyConfirmedMessageMetadata, message.ID)
					fullyConfirmedMessageCounter[message.Issuer] += 1
					fullyConfirmedMessages[message.ID] = message
					fullyConfirmedMessageMetadata[message.ID] = messageMetadata
				}
			}))
	}
	// define header with time of dump and each node ID
	gmHeader := make([]string, 0, config.NodesCount+1)
	for i := 0; i < config.NodesCount; i++ {
		header := []string{fmt.Sprintf("Node %d", i)}
		gmHeader = append(gmHeader, header...)
	}
	header := []string{"ns since start"}
	gmHeader = append(gmHeader, header...)
	// dissemination results
	file, err := os.Create(path.Join(config.ResultDir, config.ScriptStartTimeStr, "disseminatedMessages.csv"))
	if err != nil {
		panic(err)
	}
	dissemResultsWriter := csv.NewWriter(file)
	if err := dissemResultsWriter.Write(gmHeader); err != nil {
		panic(err)
	}
	file, err = os.Create(path.Join(config.ResultDir, config.ScriptStartTimeStr, "undisseminatedMessages.csv"))
	if err != nil {
		panic(err)
	}
	undissemResultsWriter := csv.NewWriter(file)
	if err := undissemResultsWriter.Write(gmHeader); err != nil {
		panic(err)
	}

	// confirmination results
	file, err = os.Create(path.Join(config.ResultDir, config.ScriptStartTimeStr, "fullyConfirmedMessages.csv"))
	if err != nil {
		panic(err)
	}
	confirmationResultsWriter := csv.NewWriter(file)
	if err := confirmationResultsWriter.Write(gmHeader); err != nil {
		panic(err)
	}
	file, err = os.Create(path.Join(config.ResultDir, config.ScriptStartTimeStr, "partiallyConfirmedMessages.csv"))
	if err != nil {
		panic(err)
	}
	partialConfirmationResultsWriter := csv.NewWriter(file)
	if err := partialConfirmationResultsWriter.Write(gmHeader); err != nil {
		panic(err)
	}
	file, err = os.Create(path.Join(config.ResultDir, config.ScriptStartTimeStr, "unconfirmedMessages.csv"))
	if err != nil {
		panic(err)
	}
	unconfirmationResultsWriter := csv.NewWriter(file)
	if err := unconfirmationResultsWriter.Write(gmHeader); err != nil {
		panic(err)
	}

	go func() {
		for range globalMetricsTicker.C {
			dumpLocalMetrics()
			dumpGlobalMetrics(dissemResultsWriter, undissemResultsWriter, confirmationResultsWriter, partialConfirmationResultsWriter, unconfirmationResultsWriter)
		}
	}()
}

func dumpFinalData() {
	file, err := os.Create(path.Join(config.ResultDir, config.ScriptStartTimeStr, "DisseminationLatency.csv"))
	if err != nil {
		panic(err)
	}
	header := []string{
		"Issuer ID",
		"Dissemination Time",
		"Dissemination Latency",
	}
	writer := csv.NewWriter(file)
	if err := writer.Write(header); err != nil {
		panic(err)
	}
	writer.Flush()
	record := make([]string, len(header))
	for messageID := range disseminatedMessages {
		message := disseminatedMessages[messageID]
		messageMetadata := disseminatedMessageMetadata[messageID]
		record[0] = strconv.FormatInt(int64(message.Issuer), 10)
		record[1] = strconv.FormatInt(int64(messageMetadata.ArrivalTime().Sub(simulationStartTime).Nanoseconds()), 10)
		record[2] = strconv.FormatInt(int64(messageMetadata.ArrivalTime().Sub(message.IssuanceTime).Nanoseconds()), 10)
		if err := writer.Write(record); err != nil {
			panic(err)
		}
		writer.Flush()
	}
	file, err = os.Create(path.Join(config.ResultDir, config.ScriptStartTimeStr, "ConfirmationLatency.csv"))
	if err != nil {
		panic(err)
	}
	header = []string{
		"Issuer ID",
		"Confirmation Time",
		"Confirmation Latency",
	}
	writer = csv.NewWriter(file)
	if err := writer.Write(header); err != nil {
		panic(err)
	}
	writer.Flush()
	for messageID := range fullyConfirmedMessages {
		message := fullyConfirmedMessages[messageID]
		messageMetadata := fullyConfirmedMessageMetadata[messageID]
		record[0] = strconv.FormatInt(int64(message.Issuer), 10)
		record[1] = strconv.FormatInt(int64(messageMetadata.ConfirmationTime().Sub(simulationStartTime).Nanoseconds()), 10)
		record[2] = strconv.FormatInt(int64(messageMetadata.ConfirmationTime().Sub(message.IssuanceTime).Nanoseconds()), 10)
		if err := writer.Write(record); err != nil {
			panic(err)
		}
		writer.Flush()
	}
	file, err = os.Create(path.Join(config.ResultDir, config.ScriptStartTimeStr, "localMetrics.csv"))
	if err != nil {
		panic(err)
	}
	writer = csv.NewWriter(file)
	for name := range localMetrics {
		if err := writer.Write([]string{name}); err != nil {
			panic(err)
		}
	}
	writer.Flush()
}

func dumpFinalRecorder() {
	fileName := fmt.Sprint("nd-", config.ScriptStartTimeStr, ".csv")
	file, err := os.Create(path.Join(config.ResultDir, fileName))
	if err != nil {
		panic(err)
	}

	writer := csv.NewWriter(file)
	if err := writer.Write(ndHeader); err != nil {
		panic(err)
	}

	for i := 0; i < config.NodesCount; i++ {
		record := []string{
			strconv.FormatInt(int64(i), 10),
			strconv.FormatBool(network.IsAdversary(int(i))),
			strconv.FormatInt(int64(nodeCounters[i].Get("minConfirmedAccumulatedWeight")), 10),
			strconv.FormatInt(int64(nodeCounters[i].Get("unconfirmationCount")), 10),
		}
		writeLine(writer, record)

		// Flush the writers, or the data will be truncated for high node count
		writer.Flush()
	}
>>>>>>> afb6766a
}

// todo add to metrics manager on shutdown if needed
func flushWriters(writers []*csv.Writer) {
	for _, writer := range writers {
		writer.Flush()
		err := writer.Error()
		if err != nil {
			log.Error(err)
		}
	}
}

<<<<<<< HEAD
func monitorNetworkState() (resultsWriters []*csv.Writer) {
	// todo add most liked color counters to metrics manager
	//mostLikedColor = multiverse.UndefinedColoric
	//honestOnlyMostLikedColor = multiverse.UndefinedColor
=======
func dumpConfig(filePath string) {
	type Configuration struct {
		NodesCount, NodesTotalWeight, ParentsCount, SchedulingRate, IssuingRate, ConsensusMonitorTick, RelevantValidatorWeight, MinDelay, MaxDelay, SlowdownFactor, DoubleSpendDelay, NeighbourCountWS, MaxBuffer int
		ZipfParameter, WeakTipsRatio, PacketLoss, DeltaURTS, SimulationStopThreshold, RandomnessWS                                                                                                                float64
		ConfirmationThreshold, TSA, ResultDir, IMIF, SimulationTarget, SimulationMode                                                                                                                             string
		AdversaryDelays, AdversaryTypes, AdversaryNodeCounts                                                                                                                                                      []int
		AdversarySpeedup, AdversaryMana                                                                                                                                                                           []float64
		AdversaryInitColor, AccidentalMana                                                                                                                                                                        []string
		AdversaryPeeringAll, ConfEligible                                                                                                                                                                         bool
	}
	data := Configuration{
		NodesCount:              config.NodesCount,
		NodesTotalWeight:        config.NodesTotalWeight,
		ZipfParameter:           config.ZipfParameter,
		ConfirmationThreshold:   fmt.Sprintf("%.2f-%v", config.ConfirmationThreshold, config.ConfirmationThresholdAbsolute),
		ParentsCount:            config.ParentsCount,
		WeakTipsRatio:           config.WeakTipsRatio,
		TSA:                     config.TSA,
		SchedulingRate:          config.SchedulingRate,
		IssuingRate:             config.IssuingRate,
		SlowdownFactor:          config.SlowdownFactor,
		ConsensusMonitorTick:    config.ConsensusMonitorTick,
		RelevantValidatorWeight: config.RelevantValidatorWeight,
		DoubleSpendDelay:        config.DoubleSpendDelay,
		PacketLoss:              config.PacketLoss,
		MinDelay:                config.MinDelay,
		MaxDelay:                config.MaxDelay,
		DeltaURTS:               config.DeltaURTS,
		SimulationStopThreshold: config.SimulationStopThreshold,
		SimulationTarget:        config.SimulationTarget,
		ResultDir:               config.ResultDir,
		IMIF:                    config.IMIF,
		RandomnessWS:            config.RandomnessWS,
		NeighbourCountWS:        config.NeighbourCountWS,
		AdversaryTypes:          config.AdversaryTypes,
		AdversaryDelays:         config.AdversaryDelays,
		AdversaryMana:           config.AdversaryMana,
		AdversaryNodeCounts:     config.AdversaryNodeCounts,
		AdversaryInitColor:      config.AdversaryInitColors,
		SimulationMode:          config.SimulationMode,
		AccidentalMana:          config.AccidentalMana,
		AdversaryPeeringAll:     config.AdversaryPeeringAll,
		AdversarySpeedup:        config.AdversarySpeedup,
		ConfEligible:            config.ConfEligible,
		MaxBuffer:               config.MaxBuffer,
	}

	bytes, err := json.MarshalIndent(data, "", " ")
	if err != nil {
		log.Error(err)
	}
	if ioutil.WriteFile(filePath, bytes, 0644) != nil {
		log.Error(err)
	}
}

func dumpNetworkConfig(net *network.Network) {
	file, err := os.Create(path.Join(config.ResultDir, config.ScriptStartTimeStr, "networkConfig.csv"))
	if err != nil {
		panic(err)
	}
	ncHeader := []string{"Peer ID", "Neighbor ID", "Network Delay (ns)", "Packet Loss (%)"}
	ncWriter := csv.NewWriter(file)
	if err := ncWriter.Write(ncHeader); err != nil {
		panic(err)
	}
	file, err = os.Create(path.Join(config.ResultDir, config.ScriptStartTimeStr, "burnPolicies.csv"))
	if err != nil {
		panic(err)
	}
	bpHeader := []string{"Peer ID", "Burn Policy"}
	bpWriter := csv.NewWriter(file)
	if err := bpWriter.Write(bpHeader); err != nil {
		panic(err)
	}
	file, err = os.Create(path.Join(config.ResultDir, config.ScriptStartTimeStr, "weights.csv"))
	if err != nil {
		panic(err)
	}
	wHeader := []string{"Peer ID", "Weight"}
	wWriter := csv.NewWriter(file)
	if err := wWriter.Write(wHeader); err != nil {
		panic(err)
	}
	for _, peer := range net.Peers {
		for neighbor, connection := range peer.Neighbors {
			record := []string{
				strconv.FormatInt(int64(peer.ID), 10),
				strconv.FormatInt(int64(neighbor), 10),
				strconv.FormatInt(connection.NetworkDelay().Nanoseconds(), 10),
				strconv.FormatInt(int64(connection.PacketLoss()*100), 10),
			}
			writeLine(ncWriter, record)
		}
		writeLine(bpWriter, []string{
			strconv.FormatInt(int64(peer.ID), 10),
			strconv.FormatInt(int64(config.BurnPolicies[peer.ID]), 10),
		})
		writeLine(wWriter, []string{
			strconv.FormatInt(int64(peer.ID), 10),
			strconv.FormatInt(int64(net.WeightDistribution.Weight(peer.ID)), 10),
		})
		// Flush the writers, or the data will be truncated for high node count
		flushWriters([]*csv.Writer{ncWriter, bpWriter, wWriter})
	}
}

func monitorNetworkState(testNetwork *network.Network) (resultsWriters []*csv.Writer) {
	adversaryNodesCount := len(network.AdversaryNodeIDToGroupIDMap)
	honestNodesCount := config.NodesCount - adversaryNodesCount

	allColors := []multiverse.Color{multiverse.UndefinedColor, multiverse.Red, multiverse.Green, multiverse.Blue}

	colorCounters.CreateCounter("opinions", allColors, []int64{int64(config.NodesCount), 0, 0, 0})
	colorCounters.CreateCounter("confirmedNodes", allColors, []int64{0, 0, 0, 0})
	colorCounters.CreateCounter("opinionsWeights", allColors, []int64{0, 0, 0, 0})
	colorCounters.CreateCounter("likeAccumulatedWeight", allColors, []int64{0, 0, 0, 0})
	colorCounters.CreateCounter("processedMessages", allColors, []int64{0, 0, 0, 0})
	colorCounters.CreateCounter("requestedMissingMessages", allColors, []int64{0, 0, 0, 0})
	colorCounters.CreateCounter("tipPoolSizes", allColors, []int64{0, 0, 0, 0})
	for _, peer := range testNetwork.Peers {
		peerID := peer.ID
		tipCounterName := fmt.Sprint("tipPoolSizes-", peerID)
		processedCounterName := fmt.Sprint("processedMessages-", peerID)
		colorCounters.CreateCounter(tipCounterName, allColors, []int64{0, 0, 0, 0})
		colorCounters.CreateCounter(processedCounterName, allColors, []int64{0, 0, 0, 0})
	}
	colorCounters.CreateCounter("colorUnconfirmed", allColors[1:], []int64{0, 0, 0})
	colorCounters.CreateCounter("confirmedAccumulatedWeight", allColors[1:], []int64{0, 0, 0})
	colorCounters.CreateCounter("unconfirmedAccumulatedWeight", allColors[1:], []int64{0, 0, 0})

	adversaryCounters.CreateCounter("likeAccumulatedWeight", allColors[1:], []int64{0, 0, 0})
	adversaryCounters.CreateCounter("opinions", allColors, []int64{int64(adversaryNodesCount), 0, 0, 0})
	adversaryCounters.CreateCounter("confirmedNodes", allColors, []int64{0, 0, 0, 0})
	adversaryCounters.CreateCounter("confirmedAccumulatedWeight", allColors, []int64{0, 0, 0, 0})

	// Initialize the minConfirmedWeight to be the max value (i.e., the total weight)
	for i := 0; i < config.NodesCount; i++ {
		nodeCounters = append(nodeCounters, *simulation.NewAtomicCounters())
		nodeCounters[i].CreateAtomicCounter("minConfirmedAccumulatedWeight", int64(config.NodesTotalWeight))
		nodeCounters[i].CreateAtomicCounter("unconfirmationCount", 0)
	}

	atomicCounters.CreateAtomicCounter("flips", 0)
	atomicCounters.CreateAtomicCounter("honestFlips", 0)
	atomicCounters.CreateAtomicCounter("tps", 0)
	atomicCounters.CreateAtomicCounter("relevantValidators", 0)
	atomicCounters.CreateAtomicCounter("issuedMessages", 0)
	for _, peer := range testNetwork.Peers {
		peerID := peer.ID
		issuedCounterName := fmt.Sprint("issuedMessages-", peerID)
		atomicCounters.CreateAtomicCounter(issuedCounterName, 0)
	}

	mostLikedColor = multiverse.UndefinedColor
	honestOnlyMostLikedColor = multiverse.UndefinedColor

	// Dump the network information
	dumpNetworkConfig(testNetwork)

	// Dump the info about adversary nodes
	adResultsWriter := createWriter(fmt.Sprintf("ad-%s.csv", config.ScriptStartTimeStr), adHeader, &resultsWriters)
	dumpResultsAD(adResultsWriter, testNetwork)

	// Dump the double spending result
	dsResultsWriter := createWriter(fmt.Sprintf("ds-%s.csv", config.ScriptStartTimeStr), dsHeader, &resultsWriters)

	// Dump the tip pool and processed message (throughput) results
	tpResultsWriter := createWriter(fmt.Sprintf("tp-%s.csv", config.ScriptStartTimeStr), tpHeader, &resultsWriters)

	// Dump the requested missing message result
	mmResultsWriter := createWriter(fmt.Sprintf("mm-%s.csv", config.ScriptStartTimeStr), mmHeader, &resultsWriters)

	tpAllHeader := make([]string, 0, config.NodesCount+1)

	for i := 0; i < config.NodesCount; i++ {
		header := []string{fmt.Sprintf("Node %d", i)}
		tpAllHeader = append(tpAllHeader, header...)
	}
	header := []string{fmt.Sprintf("ns since start")}
	tpAllHeader = append(tpAllHeader, header...)

	// Dump the tip pool and processed message (throughput) results
	tpAllResultsWriter := createWriter(fmt.Sprintf("all-tp-%s.csv", config.ScriptStartTimeStr), tpAllHeader, &resultsWriters)

	// Dump the info about how many nodes have confirmed and liked a certain color
	ccResultsWriter := createWriter(fmt.Sprintf("cc-%s.csv", config.ScriptStartTimeStr), ccHeader, &resultsWriters)

	// Define the file name of the ww results
	wwResultsWriter := createWriter(fmt.Sprintf("ww-%s.csv", config.ScriptStartTimeStr), wwHeader, &resultsWriters)

	// Dump the Witness Weight
	wwPeer := testNetwork.Peers[config.MonitoredWitnessWeightPeer]
	previousWitnessWeight := uint64(config.NodesTotalWeight)
	wwPeer.Node.(multiverse.NodeInterface).Tangle().ApprovalManager.Events.MessageWitnessWeightUpdated.Attach(
		events.NewClosure(func(message *multiverse.Message, weight uint64) {
			if uint64(previousWitnessWeight) == weight {
				return
			}
			previousWitnessWeight = weight
			record := []string{
				strconv.FormatUint(weight, 10),
				strconv.FormatInt(time.Since(message.IssuanceTime).Nanoseconds(), 10),
			}
			csvMutex.Lock()
			if err := wwResultsWriter.Write(record); err != nil {
				log.Fatal("error writing record to csv:", err)
			}

			if err := wwResultsWriter.Error(); err != nil {
				log.Fatal(err)
			}
			csvMutex.Unlock()
		}))

	for _, id := range config.MonitoredAWPeers {
		awPeer := testNetwork.Peers[id]
		if typeutils.IsInterfaceNil(awPeer) {
			panic(fmt.Sprintf("unknowm peer with id %d", id))
		}
		// Define the file name of the aw results
		awResultsWriter := createWriter(fmt.Sprintf("aw%d-%s.csv", id, config.ScriptStartTimeStr), awHeader, &resultsWriters)

		awPeer.Node.(multiverse.NodeInterface).Tangle().ApprovalManager.Events.MessageConfirmed.Attach(
			events.NewClosure(func(message *multiverse.Message, messageMetadata *multiverse.MessageMetadata, weight uint64, messageIDCounter int64) {
				confirmedMessageMutex.Lock()
				confirmedMessageCounter[awPeer.ID]++
				confirmedMessageMutex.Unlock()

				confirmedMessageMutex.RLock()
				record := []string{
					strconv.FormatInt(int64(message.ID), 10),
					strconv.FormatInt(message.IssuanceTime.Unix(), 10),
					strconv.FormatInt(int64(messageMetadata.ConfirmationTime().Sub(message.IssuanceTime)), 10),
					strconv.FormatUint(weight, 10),
					strconv.FormatInt(confirmedMessageCounter[awPeer.ID], 10),
					strconv.FormatInt(messageIDCounter, 10),
					strconv.FormatInt(time.Since(simulationStartTime).Nanoseconds(), 10),
				}
				confirmedMessageMutex.RUnlock()

				csvMutex.Lock()
				if err := awResultsWriter.Write(record); err != nil {
					log.Fatal("error writing record to csv:", err)
				}

				if err := awResultsWriter.Error(); err != nil {
					log.Fatal(err)
				}
				csvMutex.Unlock()
			}))
	}

	for _, peer := range testNetwork.Peers {
		peerID := peer.ID

		peer.Node.(multiverse.NodeInterface).Tangle().OpinionManager.Events().OpinionChanged.Attach(events.NewClosure(func(oldOpinion multiverse.Color, newOpinion multiverse.Color, weight int64) {
			colorCounters.Add("opinions", -1, oldOpinion)
			colorCounters.Add("opinions", 1, newOpinion)

			colorCounters.Add("likeAccumulatedWeight", -weight, oldOpinion)
			colorCounters.Add("likeAccumulatedWeight", weight, newOpinion)

			r, g, b := getLikesPerRGB(colorCounters, "opinions")
			if mostLikedColorChanged(r, g, b, &mostLikedColor) {
				atomicCounters.Add("flips", 1)
			}
			if network.IsAdversary(int(peerID)) {
				adversaryCounters.Add("likeAccumulatedWeight", -weight, oldOpinion)
				adversaryCounters.Add("likeAccumulatedWeight", weight, newOpinion)
				adversaryCounters.Add("opinions", -1, oldOpinion)
				adversaryCounters.Add("opinions", 1, newOpinion)
			}

			ar, ag, ab := getLikesPerRGB(adversaryCounters, "opinions")
			// honest nodes likes status only, flips
			if mostLikedColorChanged(r-ar, g-ag, b-ab, &honestOnlyMostLikedColor) {
				atomicCounters.Add("honestFlips", 1)
			}
		}))
		peer.Node.(multiverse.NodeInterface).Tangle().OpinionManager.Events().ColorConfirmed.Attach(events.NewClosure(func(confirmedColor multiverse.Color, weight int64) {
			colorCounters.Add("confirmedNodes", 1, confirmedColor)
			colorCounters.Add("confirmedAccumulatedWeight", weight, confirmedColor)
			if network.IsAdversary(int(peerID)) {
				adversaryCounters.Add("confirmedNodes", 1, confirmedColor)
				adversaryCounters.Add("confirmedAccumulatedWeight", weight, confirmedColor)
			}
		}))

		peer.Node.(multiverse.NodeInterface).Tangle().OpinionManager.Events().ColorUnconfirmed.Attach(events.NewClosure(func(unconfirmedColor multiverse.Color, unconfirmedSupport int64, weight int64) {
			colorCounters.Add("colorUnconfirmed", 1, unconfirmedColor)
			colorCounters.Add("confirmedNodes", -1, unconfirmedColor)

			colorCounters.Add("unconfirmedAccumulatedWeight", weight, unconfirmedColor)
			colorCounters.Add("confirmedAccumulatedWeight", -weight, unconfirmedColor)

			// When the color is unconfirmed, the min confirmed accumulated weight should be reset
			nodeCounters[int(peerID)].Set("minConfirmedAccumulatedWeight", int64(config.NodesTotalWeight))

			// Accumulate the unconfirmed count for each node
			nodeCounters[int(peerID)].Add("unconfirmationCount", 1)
		}))

		// We want to know how deep the support for our once confirmed color could fall
		peer.Node.(multiverse.NodeInterface).Tangle().OpinionManager.Events().MinConfirmedWeightUpdated.Attach(events.NewClosure(func(opinion multiverse.Color, confirmedWeight int64) {
			if nodeCounters[int(peerID)].Get("minConfirmedAccumulatedWeight") > confirmedWeight {
				nodeCounters[int(peerID)].Set("minConfirmedAccumulatedWeight", confirmedWeight)
			}
		}))
	}

	// Here we only monitor the opinion weight of node w/ the highest weight
	dsPeer := testNetwork.Peers[0]
	dsPeer.Node.(multiverse.NodeInterface).Tangle().OpinionManager.Events().ApprovalWeightUpdated.Attach(events.NewClosure(func(opinion multiverse.Color, deltaWeight int64) {
		colorCounters.Add("opinionsWeights", deltaWeight, opinion)
	}))

	// Here we only monitor the tip pool size of node w/ the highest weight
	peer := testNetwork.Peers[0]
	peer.Node.(multiverse.NodeInterface).Tangle().TipManager.Events.MessageProcessed.Attach(events.NewClosure(
		func(opinion multiverse.Color, tipPoolSize int, processedMessages uint64, issuedMessages int64) {
			colorCounters.Set("tipPoolSizes", int64(tipPoolSize), opinion)
			colorCounters.Set("processedMessages", int64(processedMessages), opinion)

			atomicCounters.Set("issuedMessages", issuedMessages)
		}))
	peer.Node.(multiverse.NodeInterface).Tangle().Requester.Events.Request.Attach(events.NewClosure(
		func(messageID multiverse.MessageID) {
			colorCounters.Add("requestedMissingMessages", int64(1), multiverse.UndefinedColor)
		}))

	for _, peer := range testNetwork.Peers {
		peerID := peer.ID
		tipCounterName := fmt.Sprint("tipPoolSizes-", peerID)
		processedCounterName := fmt.Sprint("processedMessages-", peerID)
		issuedCounterName := fmt.Sprint("issuedMessages-", peerID)
		peer.Node.(multiverse.NodeInterface).Tangle().TipManager.Events.MessageProcessed.Attach(events.NewClosure(
			func(opinion multiverse.Color, tipPoolSize int, processedMessages uint64, issuedMessages int64) {
				colorCounters.Set(tipCounterName, int64(tipPoolSize), opinion)
				colorCounters.Set(processedCounterName, int64(processedMessages), opinion)
				atomicCounters.Set(issuedCounterName, issuedMessages)
			}))
	}

	go func() {
		for range globalMetricsTicker.C {
			dumpRecords(dsResultsWriter, tpResultsWriter, ccResultsWriter, adResultsWriter, tpAllResultsWriter, mmResultsWriter, honestNodesCount, adversaryNodesCount)
		}
	}()
>>>>>>> afb6766a

	return
}

<<<<<<< HEAD
=======
func dumpRecords(dsResultsWriter *csv.Writer, tpResultsWriter *csv.Writer, ccResultsWriter *csv.Writer, adResultsWriter *csv.Writer, tpAllResultsWriter *csv.Writer, mmResultsWriter *csv.Writer, honestNodesCount int, adversaryNodesCount int) {
	simulationWg.Add(1)
	simulationWg.Done()

	sinceIssuance := "0"
	if !dsIssuanceTime.IsZero() {
		sinceIssuance = strconv.FormatInt(time.Since(dsIssuanceTime).Nanoseconds(), 10)
	}

	dumpResultDS(dsResultsWriter, sinceIssuance)
	dumpResultsTP(tpResultsWriter)
	dumpResultsTPAll(tpAllResultsWriter)
	dumpResultsCC(ccResultsWriter, sinceIssuance)
	dumpResultsMM(mmResultsWriter)

	// determines whether consensus has been reached and simulation is over

	r, g, b := getLikesPerRGB(colorCounters, "confirmedNodes")
	aR, aG, aB := getLikesPerRGB(adversaryCounters, "confirmedNodes")
	hR, hG, hB := r-aR, g-aG, b-aB
	if Max(Max(hB, hR), hG) >= int64(config.SimulationStopThreshold*float64(honestNodesCount)) {
		shutdownSignal <- types.Void
	}
	atomicCounters.Set("tps", 0)
}

func dumpResultDS(dsResultsWriter *csv.Writer, sinceIssuance string) {
	// Dump the double spending results
	record := []string{
		strconv.FormatInt(colorCounters.Get("opinionsWeights", multiverse.UndefinedColor), 10),
		strconv.FormatInt(colorCounters.Get("opinionsWeights", multiverse.Blue), 10),
		strconv.FormatInt(colorCounters.Get("opinionsWeights", multiverse.Red), 10),
		strconv.FormatInt(colorCounters.Get("opinionsWeights", multiverse.Green), 10),
		strconv.FormatInt(time.Since(simulationStartTime).Nanoseconds(), 10),
		sinceIssuance,
	}

	writeLine(dsResultsWriter, record)

	// Flush the writers, or the data will be truncated sometimes if the buffer is full
	dsResultsWriter.Flush()
}

func dumpResultsTP(tpResultsWriter *csv.Writer) {
	// Dump the tip pool sizes
	record := []string{
		strconv.FormatInt(colorCounters.Get("tipPoolSizes", multiverse.UndefinedColor), 10),
		strconv.FormatInt(colorCounters.Get("tipPoolSizes", multiverse.Blue), 10),
		strconv.FormatInt(colorCounters.Get("tipPoolSizes", multiverse.Red), 10),
		strconv.FormatInt(colorCounters.Get("tipPoolSizes", multiverse.Green), 10),
		strconv.FormatInt(colorCounters.Get("processedMessages", multiverse.UndefinedColor), 10),
		strconv.FormatInt(colorCounters.Get("processedMessages", multiverse.Blue), 10),
		strconv.FormatInt(colorCounters.Get("processedMessages", multiverse.Red), 10),
		strconv.FormatInt(colorCounters.Get("processedMessages", multiverse.Green), 10),
		strconv.FormatInt(atomicCounters.Get("issuedMessages"), 10),
		strconv.FormatInt(time.Since(simulationStartTime).Nanoseconds(), 10),
	}

	writeLine(tpResultsWriter, record)

	// Flush the writers, or the data will be truncated sometimes if the buffer is full
	tpResultsWriter.Flush()
}

func dumpResultsTPAll(tpAllResultsWriter *csv.Writer) {
	record := make([]string, config.NodesCount+1)
	i := 0
	for peerID := 0; peerID < config.NodesCount; peerID++ {
		tipCounterName := fmt.Sprint("tipPoolSizes-", peerID)
		// processedCounterName := fmt.Sprint("processedMessages-", peerID)
		// issuedCounterName := fmt.Sprint("issuedMessages-", peerID)
		record[i+0] = strconv.FormatInt(colorCounters.Get(tipCounterName, multiverse.UndefinedColor), 10)
		// record[i+1] = strconv.FormatInt(colorCounters.Get(tipCounterName, multiverse.Blue), 10)
		// record[i+2] = strconv.FormatInt(colorCounters.Get(tipCounterName, multiverse.Red), 10)
		// record[i+3] = strconv.FormatInt(colorCounters.Get(tipCounterName, multiverse.Green), 10)
		// record[i+4] = strconv.FormatInt(colorCounters.Get(processedCounterName, multiverse.UndefinedColor), 10)
		// record[i+5] = strconv.FormatInt(colorCounters.Get(processedCounterName, multiverse.Blue), 10)
		// record[i+6] = strconv.FormatInt(colorCounters.Get(processedCounterName, multiverse.Red), 10)
		// record[i+7] = strconv.FormatInt(colorCounters.Get(processedCounterName, multiverse.Green), 10)
		// record[i+8] = strconv.FormatInt(atomicCounters.Get(issuedCounterName), 10)
		// record[i+9] = strconv.FormatInt(time.Since(simulationStartTime).Nanoseconds(), 10)
		i = i + 1
	}
	record[i] = strconv.FormatInt(time.Since(simulationStartTime).Nanoseconds(), 10)

	writeLine(tpAllResultsWriter, record)

	// Flush the writers, or the data will be truncated sometimes if the buffer is full
	tpAllResultsWriter.Flush()
}

func dumpResultsMM(mmResultsWriter *csv.Writer) {
	// Dump the opinion and confirmation counters
	record := []string{
		strconv.FormatInt(colorCounters.Get("requestedMissingMessages", multiverse.UndefinedColor), 10),
		strconv.FormatInt(time.Since(simulationStartTime).Nanoseconds(), 10),
	}

	writeLine(mmResultsWriter, record)

	// Flush the mm writer, or the data will be truncated sometimes if the buffer is full
	mmResultsWriter.Flush()
}

func dumpResultsCC(ccResultsWriter *csv.Writer, sinceIssuance string) {
	// Dump the opinion and confirmation counters
	record := []string{
		strconv.FormatInt(colorCounters.Get("confirmedNodes", multiverse.Blue), 10),
		strconv.FormatInt(colorCounters.Get("confirmedNodes", multiverse.Red), 10),
		strconv.FormatInt(colorCounters.Get("confirmedNodes", multiverse.Green), 10),
		strconv.FormatInt(adversaryCounters.Get("confirmedNodes", multiverse.Blue), 10),
		strconv.FormatInt(adversaryCounters.Get("confirmedNodes", multiverse.Red), 10),
		strconv.FormatInt(adversaryCounters.Get("confirmedNodes", multiverse.Green), 10),
		strconv.FormatInt(colorCounters.Get("confirmedAccumulatedWeight", multiverse.Blue), 10),
		strconv.FormatInt(colorCounters.Get("confirmedAccumulatedWeight", multiverse.Red), 10),
		strconv.FormatInt(colorCounters.Get("confirmedAccumulatedWeight", multiverse.Green), 10),
		strconv.FormatInt(adversaryCounters.Get("confirmedAccumulatedWeight", multiverse.Blue), 10),
		strconv.FormatInt(adversaryCounters.Get("confirmedAccumulatedWeight", multiverse.Red), 10),
		strconv.FormatInt(adversaryCounters.Get("confirmedAccumulatedWeight", multiverse.Green), 10),
		strconv.FormatInt(colorCounters.Get("opinions", multiverse.Blue), 10),
		strconv.FormatInt(colorCounters.Get("opinions", multiverse.Red), 10),
		strconv.FormatInt(colorCounters.Get("opinions", multiverse.Green), 10),
		strconv.FormatInt(colorCounters.Get("likeAccumulatedWeight", multiverse.Blue), 10),
		strconv.FormatInt(colorCounters.Get("likeAccumulatedWeight", multiverse.Red), 10),
		strconv.FormatInt(colorCounters.Get("likeAccumulatedWeight", multiverse.Green), 10),
		strconv.FormatInt(adversaryCounters.Get("likeAccumulatedWeight", multiverse.Blue), 10),
		strconv.FormatInt(adversaryCounters.Get("likeAccumulatedWeight", multiverse.Red), 10),
		strconv.FormatInt(adversaryCounters.Get("likeAccumulatedWeight", multiverse.Green), 10),
		strconv.FormatInt(colorCounters.Get("colorUnconfirmed", multiverse.Blue), 10),
		strconv.FormatInt(colorCounters.Get("colorUnconfirmed", multiverse.Red), 10),
		strconv.FormatInt(colorCounters.Get("colorUnconfirmed", multiverse.Green), 10),
		strconv.FormatInt(colorCounters.Get("unconfirmedAccumulatedWeight", multiverse.Blue), 10),
		strconv.FormatInt(colorCounters.Get("unconfirmedAccumulatedWeight", multiverse.Red), 10),
		strconv.FormatInt(colorCounters.Get("unconfirmedAccumulatedWeight", multiverse.Green), 10),
		strconv.FormatInt(atomicCounters.Get("flips"), 10),
		strconv.FormatInt(atomicCounters.Get("honestFlips"), 10),
		strconv.FormatInt(time.Since(simulationStartTime).Nanoseconds(), 10),
		sinceIssuance,
	}

	writeLine(ccResultsWriter, record)

	// Flush the cc writer, or the data will be truncated sometimes if the buffer is full
	ccResultsWriter.Flush()
}

func dumpResultsAD(adResultsWriter *csv.Writer, net *network.Network) {
	adHeader = []string{"AdversaryGroupID", "Strategy", "AdversaryCount", "q"}
	for groupID, group := range net.AdversaryGroups {
		record := []string{
			strconv.FormatInt(int64(groupID), 10),
			network.AdversaryTypeToString(group.AdversaryType),
			strconv.FormatInt(int64(len(group.NodeIDs)), 10),
			strconv.FormatFloat(float64(group.GroupMana)/float64(config.NodesTotalWeight), 'f', 6, 64),
			strconv.FormatInt(time.Since(simulationStartTime).Nanoseconds(), 10),
		}
		writeLine(adResultsWriter, record)
	}
	// Flush the cc writer, or the data will be truncated sometimes if the buffer is full
	adResultsWriter.Flush()
}

func SimulateDoubleSpent(testNetwork *network.Network) {
	time.Sleep(time.Duration(config.DoubleSpendDelay*config.SlowdownFactor) * time.Second)
	// Here we simulate the double spending
	dsIssuanceTime = time.Now()

	switch config.SimulationMode {
	case "Accidental":
		for i, node := range network.GetAccidentalIssuers(testNetwork) {
			color := multiverse.ColorFromInt(i + 1)
			go sendMessage(node, color)
			log.Infof("Peer %d sent double spend msg: %v", node.ID, color)
		}
	case "Adversary":
		for _, group := range testNetwork.AdversaryGroups {
			color := multiverse.ColorFromStr(group.InitColor)

			for _, nodeID := range group.NodeIDs {
				peer := testNetwork.Peer(nodeID)
				// honest node does not implement adversary behavior interface
				if group.AdversaryType != network.HonestNode {
					node := adversary.CastAdversary(peer.Node)
					node.AssignColor(color)
				}
				go sendMessage(peer, color)
				log.Infof("Peer %d sent double spend msg: %v", peer.ID, color)
			}
		}
	}
}

func writeLine(writer *csv.Writer, record []string) {
	if err := writer.Write(record); err != nil {
		log.Fatal("error writing record to csv:", err)
	}

	if err := writer.Error(); err != nil {
		log.Fatal(err)
	}
}

func createWriter(fileName string, header []string, resultsWriters *[]*csv.Writer) *csv.Writer {
	file, err := os.Create(path.Join(config.ResultDir, fileName))
	if err != nil {
		panic(err)
	}
	resultsWriter := csv.NewWriter(file)

	// Check the result writers
	if resultsWriters != nil {
		*resultsWriters = append(*resultsWriters, resultsWriter)
	}
	// Write the headers
	if err := resultsWriter.Write(header); err != nil {
		panic(err)
	}
	return resultsWriter
}

// Max returns the larger of x or y.
func Max(x, y int64) int64 {
	if x < y {
		return y
	}
	return x
}

>>>>>>> afb6766a
// ArgMax returns the max value of the array.
func ArgMax(x []int64) int {
	maxLocation := 0
	currentMax := int64(x[0])
	for i, v := range x[1:] {
		if v > currentMax {
			currentMax = v
			maxLocation = i + 1
		}
	}
	return maxLocation
}

func mostLikedColorChanged(r, g, b int64, mostLikedColorVar *multiverse.Color) bool {

	currentMostLikedColor := multiverse.UndefinedColor
	if g > 0 {
		currentMostLikedColor = multiverse.Green
	}
	if b > g {
		currentMostLikedColor = multiverse.Blue
	}
	if r > b && r > g {
		currentMostLikedColor = multiverse.Red
	}
	// color selected
	if *mostLikedColorVar != currentMostLikedColor {
		// color selected for the first time, it not counts
		if *mostLikedColorVar == multiverse.UndefinedColor {
			*mostLikedColorVar = currentMostLikedColor
			return false
		}
		*mostLikedColorVar = currentMostLikedColor
		return true
	}
	return false
}<|MERGE_RESOLUTION|>--- conflicted
+++ resolved
@@ -4,14 +4,6 @@
 	"encoding/csv"
 	"fmt"
 	"math/rand"
-<<<<<<< HEAD
-=======
-	"os"
-	"path"
-	"strconv"
-	"strings"
-	"sync"
->>>>>>> afb6766a
 	"time"
 
 	"github.com/iotaledger/multivers-simulation/singlenodeattacks"
@@ -32,47 +24,9 @@
 	MetricsMgr *simulation.MetricsManager
 
 	// simulation variables
-<<<<<<< HEAD
+	globalMetricsTicker = time.NewTicker(time.Duration(config.SlowdownFactor*config.ConsensusMonitorTick) * time.Millisecond)
 	maxSimulationDuration = time.Minute
 	shutdownSignal        = make(chan types.Empty)
-=======
-	globalMetricsTicker = time.NewTicker(time.Duration(config.SlowdownFactor*config.ConsensusMonitorTick) * time.Millisecond)
-	simulationWg        = sync.WaitGroup{}
-	shutdownSignal      = make(chan types.Empty)
-
-	// global declarations
-	dsIssuanceTime           time.Time
-	mostLikedColor           multiverse.Color
-	honestOnlyMostLikedColor multiverse.Color
-	simulationStartTime      time.Time
-
-	// counters
-	colorCounters     = simulation.NewColorCounters()
-	adversaryCounters = simulation.NewColorCounters()
-	nodeCounters      = []simulation.AtomicCounters{}
-	atomicCounters    = simulation.NewAtomicCounters()
-
-	confirmedMessageCounter = make(map[network.PeerID]int64)
-
-	storedMessageMap                 = make(map[multiverse.MessageID]int)
-	storedMessageMutex               sync.RWMutex
-	disseminatedMessageCounter       = make([]int64, config.NodesCount)
-	undisseminatedMessageCounter     = make([]int64, config.NodesCount)
-	disseminatedMessageMutex         sync.RWMutex
-	disseminatedMessages             = make(map[multiverse.MessageID]*multiverse.Message)
-	disseminatedMessageMetadata      = make(map[multiverse.MessageID]*multiverse.MessageMetadata)
-	confirmedMessageMutex            sync.RWMutex
-	confirmedMessageMap              = make(map[multiverse.MessageID]int)
-	fullyConfirmedMessageCounter     = make([]int64, config.NodesCount)
-	fullyConfirmedMessages           = make(map[multiverse.MessageID]*multiverse.Message)
-	fullyConfirmedMessageMetadata    = make(map[multiverse.MessageID]*multiverse.MessageMetadata)
-	partiallyConfirmedMessageCounter = make([]int64, config.NodesCount)
-	unconfirmedMessageCounter        = make([]int64, config.NodesCount)
-
-	localMetrics        = make(map[string]map[network.PeerID]float64)
-	localResultsWriters = make(map[string]*csv.Writer)
-	localMetricsMutex   sync.RWMutex
->>>>>>> afb6766a
 )
 
 func main() {
@@ -97,7 +51,6 @@
 		network.AdversaryPeeringAll(config.AdversaryPeeringAll),
 		network.AdversarySpeedup(config.AdversarySpeedup),
 	)
-<<<<<<< HEAD
 	MetricsMgr = simulation.NewMetricsManager()
 	MetricsMgr.Setup(testNetwork)
 
@@ -106,32 +59,22 @@
 
 	resultsWriters := monitorNetworkState()
 	defer flushWriters(resultsWriters)
-=======
-	// The simulation start time
-	simulationStartTime = time.Now()
-	os.MkdirAll(path.Join(config.ResultDir, config.ScriptStartTimeStr), 0755)
-	// Dump the configuration of this simulation
-	dumpConfig(path.Join(config.ResultDir, config.ScriptStartTimeStr, "mb.config"))
-	// Dump the network information
-	dumpNetworkConfig(testNetwork)
-	// Start monitoring global metrics
-	monitorGlobalMetrics(testNetwork)
->>>>>>> afb6766a
 
 	// start a go routine for each node to start issuing messages
 	startIssuingMessages(testNetwork)
 	// start a go routine for each node to start processing messages received from neighbours and scheduling.
 	startProcessingMessages(testNetwork)
+	defer testNetwork.Shutdown()
 
 	// To simulate the confirmation time w/o any double spending, the colored msgs are not to be sent
 	SimulateAdversarialBehaviour(testNetwork)
 
 	select {
 	case <-shutdownSignal:
-		shutdownSimulation(testNetwork)
+		shutdownSimulation()
 		log.Info("Shutting down simulation (consensus reached) ... [DONE]")
-	case <-time.After(time.Duration(config.SlowdownFactor) * config.SimulationDuration):
-		shutdownSimulation(testNetwork)
+	case <-time.After(time.Duration(config.SlowdownFactor) * maxSimulationDuration):
+		shutdownSimulation()
 		log.Info("Shutting down simulation (simulation timed out) ... [DONE]")
 	}
 }
@@ -164,7 +107,7 @@
 			// Trigger the scheduler to pop messages and gossip them
 			peer.Node.(multiverse.NodeInterface).Tangle().Scheduler.IncrementAccessMana(float64(config.SchedulingRate))
 			peer.Node.(multiverse.NodeInterface).Tangle().Scheduler.ScheduleMessage()
-<<<<<<< HEAD
+			monitorLocalMetrics(peer)
 		}
 	}
 }
@@ -195,9 +138,6 @@
 				go sendMessage(peer, color)
 				log.Infof("Peer %d sent double spend msg: %v", peer.ID, color)
 			}
-=======
-			monitorLocalMetrics(peer)
->>>>>>> afb6766a
 		}
 	case "Blowball":
 		ticker := time.NewTicker(time.Duration(config.SlowdownFactor*config.BlowballDelay) * time.Second)
@@ -231,12 +171,8 @@
 
 	for _, peer := range testNetwork.Peers {
 		weightOfPeer := float64(testNetwork.WeightDistribution.Weight(peer.ID))
-<<<<<<< HEAD
 		log.Warn("Peer ID Weight: ", peer.ID, weightOfPeer, nodeTotalWeight)
 		MetricsMgr.GlobalCounters.Add("relevantValidators", 1)
-=======
-		//atomicCounters.Add("relevantValidators", 1)
->>>>>>> afb6766a
 
 		// peer.AdversarySpeedup=1 for honest nodes and can have different values from adversary nodes
 		band := peer.AdversarySpeedup * weightOfPeer * float64(config.IssuingRate) / nodeTotalWeight
@@ -282,11 +218,7 @@
 }
 
 func sendMessage(peer *network.Peer, optionalColor ...multiverse.Color) {
-<<<<<<< HEAD
-	MetricsMgr.GlobalCounters.Add("tps", 1)
-=======
-	//atomicCounters.Add("tps", 1)
->>>>>>> afb6766a
+	//MetricsMgr.GlobalCounters.Add("tps", 1)
 
 	if len(optionalColor) >= 1 {
 		peer.Node.(multiverse.NodeInterface).IssuePayload(optionalColor[0])
@@ -295,371 +227,8 @@
 	peer.Node.(multiverse.NodeInterface).IssuePayload(multiverse.UndefinedColor)
 }
 
-<<<<<<< HEAD
 func shutdownSimulation() {
 	MetricsMgr.Shutdown()
-=======
-func shutdownSimulation(net *network.Network) {
-	net.Shutdown()
-	globalMetricsTicker.Stop()
-	dumpFinalData()
-	simulationWg.Wait()
-	//dumpAllMessageMetaData(net.Peers[0].Node.(multiverse.NodeInterface).Tangle().Storage)
-}
-
-func monitorLocalMetrics(peer *network.Peer) {
-	if len(localMetrics) != 0 {
-		localMetricsMutex.Lock()
-		defer localMetricsMutex.Unlock()
-		localMetrics["Ready Lengths"][peer.ID] = float64(peer.Node.(multiverse.NodeInterface).Tangle().Scheduler.ReadyLen())
-		localMetrics["Non Ready Lengths"][peer.ID] = float64(peer.Node.(multiverse.NodeInterface).Tangle().Scheduler.NonReadyLen())
-		localMetrics["Own Mana"][peer.ID] = float64(peer.Node.(multiverse.NodeInterface).Tangle().Scheduler.GetNodeAccessMana(peer.ID))
-		localMetrics["Tips"][peer.ID] = float64(peer.Node.(multiverse.NodeInterface).Tangle().TipManager.TipSet(0).Size())
-		localMetrics["Price"][peer.ID] = float64(peer.Node.(multiverse.NodeInterface).Tangle().Scheduler.GetMaxManaBurn())
-		if peer.ID == 0 {
-			for i := 0; i < config.NodesCount; i++ {
-				localMetrics["Mana at Node 0"][network.PeerID(i)] = float64(peer.Node.(multiverse.NodeInterface).Tangle().Scheduler.GetNodeAccessMana(network.PeerID(i)))
-				localMetrics["Issuer Queue Lengths at Node 0"][network.PeerID(i)] = float64(peer.Node.(multiverse.NodeInterface).Tangle().Scheduler.IssuerQueueLen(network.PeerID(i)))
-				localMetrics["Deficits at Node 0"][network.PeerID(i)] = float64(peer.Node.(multiverse.NodeInterface).Tangle().Scheduler.Deficit(network.PeerID(i)))
-			}
-		}
-	} else {
-		localMetrics["Ready Lengths"] = make(map[network.PeerID]float64)
-		localMetrics["Non Ready Lengths"] = make(map[network.PeerID]float64)
-		localMetrics["Own Mana"] = make(map[network.PeerID]float64)
-		localMetrics["Tips"] = make(map[network.PeerID]float64)
-		localMetrics["Price"] = make(map[network.PeerID]float64)
-		localMetrics["Mana at Node 0"] = make(map[network.PeerID]float64)
-		localMetrics["Issuer Queue Lengths at Node 0"] = make(map[network.PeerID]float64)
-		localMetrics["Deficits at Node 0"] = make(map[network.PeerID]float64)
-	}
-}
-
-func dumpLocalMetrics() {
-	simulationWg.Add(1)
-	defer simulationWg.Done()
-	timeSinceStart := time.Since(simulationStartTime).Nanoseconds()
-	timeStr := strconv.FormatInt(timeSinceStart, 10)
-
-	localMetricsMutex.RLock()
-	defer localMetricsMutex.RUnlock()
-	for name := range localMetrics {
-		if _, exists := localResultsWriters[name]; !exists { // create the file and results writer if it doesn't already exist
-			lmHeader := make([]string, 0, config.NodesCount+1)
-			for i := 0; i < config.NodesCount; i++ {
-				header := []string{fmt.Sprintf("Node %d", i)}
-				lmHeader = append(lmHeader, header...)
-			}
-			header := []string{"ns since start"}
-			lmHeader = append(lmHeader, header...)
-
-			file, err := os.Create(path.Join(config.ResultDir, config.ScriptStartTimeStr, strings.Join([]string{name, ".csv"}, "")))
-			if err != nil {
-				panic(err)
-			}
-			localResultsWriters[name] = csv.NewWriter(file)
-			if err := localResultsWriters[name].Write(lmHeader); err != nil {
-				panic(err)
-			}
-		}
-		record := make([]string, config.NodesCount+1)
-		for id := 0; id < config.NodesCount; id++ {
-			record[id] = strconv.FormatFloat(localMetrics[name][network.PeerID(id)], 'f', 6, 64)
-		}
-		record[config.NodesCount] = timeStr
-		if err := localResultsWriters[name].Write(record); err != nil {
-			panic(err)
-		}
-		localResultsWriters[name].Flush()
-	}
-}
-
-func dumpGlobalMetrics(dissemResultsWriter *csv.Writer, undissemResultsWriter *csv.Writer, confirmationResultsWriter *csv.Writer, partialConfirmationResultsWriter *csv.Writer, unconfirmationResultsWriter *csv.Writer) {
-	simulationWg.Add(1)
-	defer simulationWg.Done()
-	timeSinceStart := time.Since(simulationStartTime).Nanoseconds()
-	timeStr := strconv.FormatInt(timeSinceStart, 10)
-	log.Debug("Simulation Completion: ", int(100*float64(timeSinceStart)/float64(config.SimulationDuration)), "%")
-	disseminatedMessageMutex.RLock()
-	record := make([]string, config.NodesCount+1)
-	for id := 0; id < config.NodesCount; id++ {
-		record[id] = strconv.FormatInt(disseminatedMessageCounter[id], 10)
-	}
-	disseminatedMessageMutex.RUnlock()
-	//log.Debug("Disseminated Messages: ", record)
-	record[config.NodesCount] = timeStr
-	if err := dissemResultsWriter.Write(record); err != nil {
-		panic(err)
-	}
-	disseminatedMessageMutex.RLock()
-	record = make([]string, config.NodesCount+1)
-	for id := 0; id < config.NodesCount; id++ {
-		record[id] = strconv.FormatInt(undisseminatedMessageCounter[id], 10)
-	}
-	disseminatedMessageMutex.RUnlock()
-	//log.Debug("Disseminated Messages: ", record)
-	record[config.NodesCount] = timeStr
-	if err := undissemResultsWriter.Write(record); err != nil {
-		panic(err)
-	}
-
-	confirmedMessageMutex.RLock()
-	record = make([]string, config.NodesCount+1)
-	for id := 0; id < config.NodesCount; id++ {
-		record[id] = strconv.FormatInt(fullyConfirmedMessageCounter[id], 10)
-	}
-	confirmedMessageMutex.RUnlock()
-	//log.Debug("Confirmed Messages: ", record)
-	record[config.NodesCount] = timeStr
-	if err := confirmationResultsWriter.Write(record); err != nil {
-		panic(err)
-	}
-	confirmedMessageMutex.RLock()
-	record = make([]string, config.NodesCount+1)
-	for id := 0; id < config.NodesCount; id++ {
-		record[id] = strconv.FormatInt(partiallyConfirmedMessageCounter[id], 10)
-	}
-	confirmedMessageMutex.RUnlock()
-	//log.Debug("Partially Confirmed Messages: ", record)
-	record[config.NodesCount] = timeStr
-	if err := partialConfirmationResultsWriter.Write(record); err != nil {
-		panic(err)
-	}
-	confirmedMessageMutex.RLock()
-	record = make([]string, config.NodesCount+1)
-	for id := 0; id < config.NodesCount; id++ {
-		record[id] = strconv.FormatInt(unconfirmedMessageCounter[id], 10)
-	}
-	confirmedMessageMutex.RUnlock()
-	//log.Debug("Unconfirmed Messages: ", record)
-	record[config.NodesCount] = timeStr
-	if err := unconfirmationResultsWriter.Write(record); err != nil {
-		panic(err)
-	}
-
-	// Flush the results writer to avoid truncation.
-	dissemResultsWriter.Flush()
-	undissemResultsWriter.Flush()
-	confirmationResultsWriter.Flush()
-	partialConfirmationResultsWriter.Flush()
-	unconfirmationResultsWriter.Flush()
-}
-
-func monitorGlobalMetrics(net *network.Network) {
-	// check for global network events such as dissemination and confirmation.
-	for id := 0; id < config.NodesCount; id++ {
-		mbPeer := net.Peers[id]
-		if typeutils.IsInterfaceNil(mbPeer) {
-			panic(fmt.Sprintf("unknowm peer with id %d", id))
-		}
-
-		mbPeer.Node.(multiverse.NodeInterface).Tangle().Storage.Events.MessageStored.Attach(
-			events.NewClosure(func(messageID multiverse.MessageID, message *multiverse.Message, messageMetadata *multiverse.MessageMetadata) {
-				storedMessageMutex.Lock()
-				if numNodes, exists := storedMessageMap[messageID]; exists {
-					if numNodes > config.NodesCount {
-						panic("message stored more than once per node")
-					}
-					storedMessageMap[messageID] = numNodes + 1
-				} else {
-					storedMessageMap[messageID] = 1
-					confirmedMessageMutex.Lock()
-					unconfirmedMessageCounter[message.Issuer] += 1
-					confirmedMessageMutex.Unlock()
-					disseminatedMessageMutex.Lock()
-					undisseminatedMessageCounter[message.Issuer] += 1
-					disseminatedMessageMutex.Unlock()
-				}
-				// a message is disseminated if it has been stored by all nodes.
-				if storedMessageMap[messageID] == config.NodesCount {
-					disseminatedMessageMutex.Lock()
-					disseminatedMessageCounter[message.Issuer] += 1
-					undisseminatedMessageCounter[message.Issuer] -= 1
-					disseminatedMessages[messageID] = message
-					//log.Debug("Mana Burn value: ", message.ManaBurnValue)
-					disseminatedMessageMetadata[messageID] = messageMetadata
-					disseminatedMessageMutex.Unlock()
-				}
-				storedMessageMutex.Unlock()
-
-			}))
-		mbPeer.Node.(multiverse.NodeInterface).Tangle().ApprovalManager.Events.MessageConfirmed.Attach(
-			events.NewClosure(func(message *multiverse.Message, messageMetadata *multiverse.MessageMetadata, weight uint64, messageIDCounter int64) {
-				confirmedMessageMutex.Lock()
-				defer confirmedMessageMutex.Unlock()
-				if numNodes, exists := confirmedMessageMap[message.ID]; exists {
-					if numNodes > config.NodesCount {
-						panic("message confirmed more than once per node")
-					}
-					confirmedMessageMap[message.ID] = numNodes + 1
-				} else {
-					confirmedMessageMap[message.ID] = 1
-					partiallyConfirmedMessageCounter[message.Issuer] += 1
-					unconfirmedMessageCounter[message.Issuer] -= 1
-					//partiallyConfirmedMessages[message.ID] = message
-					//partiallyConfirmedMessageMetadata[message.ID] = messageMetadata
-				}
-				// a message is disseminated if it has been confirmed by all nodes.
-				if confirmedMessageMap[message.ID] == config.NodesCount {
-					partiallyConfirmedMessageCounter[message.Issuer] -= 1
-					//delete(partiallyConfirmedMessages, message.ID)
-					//delete(partiallyConfirmedMessageMetadata, message.ID)
-					fullyConfirmedMessageCounter[message.Issuer] += 1
-					fullyConfirmedMessages[message.ID] = message
-					fullyConfirmedMessageMetadata[message.ID] = messageMetadata
-				}
-			}))
-	}
-	// define header with time of dump and each node ID
-	gmHeader := make([]string, 0, config.NodesCount+1)
-	for i := 0; i < config.NodesCount; i++ {
-		header := []string{fmt.Sprintf("Node %d", i)}
-		gmHeader = append(gmHeader, header...)
-	}
-	header := []string{"ns since start"}
-	gmHeader = append(gmHeader, header...)
-	// dissemination results
-	file, err := os.Create(path.Join(config.ResultDir, config.ScriptStartTimeStr, "disseminatedMessages.csv"))
-	if err != nil {
-		panic(err)
-	}
-	dissemResultsWriter := csv.NewWriter(file)
-	if err := dissemResultsWriter.Write(gmHeader); err != nil {
-		panic(err)
-	}
-	file, err = os.Create(path.Join(config.ResultDir, config.ScriptStartTimeStr, "undisseminatedMessages.csv"))
-	if err != nil {
-		panic(err)
-	}
-	undissemResultsWriter := csv.NewWriter(file)
-	if err := undissemResultsWriter.Write(gmHeader); err != nil {
-		panic(err)
-	}
-
-	// confirmination results
-	file, err = os.Create(path.Join(config.ResultDir, config.ScriptStartTimeStr, "fullyConfirmedMessages.csv"))
-	if err != nil {
-		panic(err)
-	}
-	confirmationResultsWriter := csv.NewWriter(file)
-	if err := confirmationResultsWriter.Write(gmHeader); err != nil {
-		panic(err)
-	}
-	file, err = os.Create(path.Join(config.ResultDir, config.ScriptStartTimeStr, "partiallyConfirmedMessages.csv"))
-	if err != nil {
-		panic(err)
-	}
-	partialConfirmationResultsWriter := csv.NewWriter(file)
-	if err := partialConfirmationResultsWriter.Write(gmHeader); err != nil {
-		panic(err)
-	}
-	file, err = os.Create(path.Join(config.ResultDir, config.ScriptStartTimeStr, "unconfirmedMessages.csv"))
-	if err != nil {
-		panic(err)
-	}
-	unconfirmationResultsWriter := csv.NewWriter(file)
-	if err := unconfirmationResultsWriter.Write(gmHeader); err != nil {
-		panic(err)
-	}
-
-	go func() {
-		for range globalMetricsTicker.C {
-			dumpLocalMetrics()
-			dumpGlobalMetrics(dissemResultsWriter, undissemResultsWriter, confirmationResultsWriter, partialConfirmationResultsWriter, unconfirmationResultsWriter)
-		}
-	}()
-}
-
-func dumpFinalData() {
-	file, err := os.Create(path.Join(config.ResultDir, config.ScriptStartTimeStr, "DisseminationLatency.csv"))
-	if err != nil {
-		panic(err)
-	}
-	header := []string{
-		"Issuer ID",
-		"Dissemination Time",
-		"Dissemination Latency",
-	}
-	writer := csv.NewWriter(file)
-	if err := writer.Write(header); err != nil {
-		panic(err)
-	}
-	writer.Flush()
-	record := make([]string, len(header))
-	for messageID := range disseminatedMessages {
-		message := disseminatedMessages[messageID]
-		messageMetadata := disseminatedMessageMetadata[messageID]
-		record[0] = strconv.FormatInt(int64(message.Issuer), 10)
-		record[1] = strconv.FormatInt(int64(messageMetadata.ArrivalTime().Sub(simulationStartTime).Nanoseconds()), 10)
-		record[2] = strconv.FormatInt(int64(messageMetadata.ArrivalTime().Sub(message.IssuanceTime).Nanoseconds()), 10)
-		if err := writer.Write(record); err != nil {
-			panic(err)
-		}
-		writer.Flush()
-	}
-	file, err = os.Create(path.Join(config.ResultDir, config.ScriptStartTimeStr, "ConfirmationLatency.csv"))
-	if err != nil {
-		panic(err)
-	}
-	header = []string{
-		"Issuer ID",
-		"Confirmation Time",
-		"Confirmation Latency",
-	}
-	writer = csv.NewWriter(file)
-	if err := writer.Write(header); err != nil {
-		panic(err)
-	}
-	writer.Flush()
-	for messageID := range fullyConfirmedMessages {
-		message := fullyConfirmedMessages[messageID]
-		messageMetadata := fullyConfirmedMessageMetadata[messageID]
-		record[0] = strconv.FormatInt(int64(message.Issuer), 10)
-		record[1] = strconv.FormatInt(int64(messageMetadata.ConfirmationTime().Sub(simulationStartTime).Nanoseconds()), 10)
-		record[2] = strconv.FormatInt(int64(messageMetadata.ConfirmationTime().Sub(message.IssuanceTime).Nanoseconds()), 10)
-		if err := writer.Write(record); err != nil {
-			panic(err)
-		}
-		writer.Flush()
-	}
-	file, err = os.Create(path.Join(config.ResultDir, config.ScriptStartTimeStr, "localMetrics.csv"))
-	if err != nil {
-		panic(err)
-	}
-	writer = csv.NewWriter(file)
-	for name := range localMetrics {
-		if err := writer.Write([]string{name}); err != nil {
-			panic(err)
-		}
-	}
-	writer.Flush()
-}
-
-func dumpFinalRecorder() {
-	fileName := fmt.Sprint("nd-", config.ScriptStartTimeStr, ".csv")
-	file, err := os.Create(path.Join(config.ResultDir, fileName))
-	if err != nil {
-		panic(err)
-	}
-
-	writer := csv.NewWriter(file)
-	if err := writer.Write(ndHeader); err != nil {
-		panic(err)
-	}
-
-	for i := 0; i < config.NodesCount; i++ {
-		record := []string{
-			strconv.FormatInt(int64(i), 10),
-			strconv.FormatBool(network.IsAdversary(int(i))),
-			strconv.FormatInt(int64(nodeCounters[i].Get("minConfirmedAccumulatedWeight")), 10),
-			strconv.FormatInt(int64(nodeCounters[i].Get("unconfirmationCount")), 10),
-		}
-		writeLine(writer, record)
-
-		// Flush the writers, or the data will be truncated for high node count
-		writer.Flush()
-	}
->>>>>>> afb6766a
 }
 
 // todo add to metrics manager on shutdown if needed
@@ -673,597 +242,14 @@
 	}
 }
 
-<<<<<<< HEAD
 func monitorNetworkState() (resultsWriters []*csv.Writer) {
 	// todo add most liked color counters to metrics manager
 	//mostLikedColor = multiverse.UndefinedColoric
 	//honestOnlyMostLikedColor = multiverse.UndefinedColor
-=======
-func dumpConfig(filePath string) {
-	type Configuration struct {
-		NodesCount, NodesTotalWeight, ParentsCount, SchedulingRate, IssuingRate, ConsensusMonitorTick, RelevantValidatorWeight, MinDelay, MaxDelay, SlowdownFactor, DoubleSpendDelay, NeighbourCountWS, MaxBuffer int
-		ZipfParameter, WeakTipsRatio, PacketLoss, DeltaURTS, SimulationStopThreshold, RandomnessWS                                                                                                                float64
-		ConfirmationThreshold, TSA, ResultDir, IMIF, SimulationTarget, SimulationMode                                                                                                                             string
-		AdversaryDelays, AdversaryTypes, AdversaryNodeCounts                                                                                                                                                      []int
-		AdversarySpeedup, AdversaryMana                                                                                                                                                                           []float64
-		AdversaryInitColor, AccidentalMana                                                                                                                                                                        []string
-		AdversaryPeeringAll, ConfEligible                                                                                                                                                                         bool
-	}
-	data := Configuration{
-		NodesCount:              config.NodesCount,
-		NodesTotalWeight:        config.NodesTotalWeight,
-		ZipfParameter:           config.ZipfParameter,
-		ConfirmationThreshold:   fmt.Sprintf("%.2f-%v", config.ConfirmationThreshold, config.ConfirmationThresholdAbsolute),
-		ParentsCount:            config.ParentsCount,
-		WeakTipsRatio:           config.WeakTipsRatio,
-		TSA:                     config.TSA,
-		SchedulingRate:          config.SchedulingRate,
-		IssuingRate:             config.IssuingRate,
-		SlowdownFactor:          config.SlowdownFactor,
-		ConsensusMonitorTick:    config.ConsensusMonitorTick,
-		RelevantValidatorWeight: config.RelevantValidatorWeight,
-		DoubleSpendDelay:        config.DoubleSpendDelay,
-		PacketLoss:              config.PacketLoss,
-		MinDelay:                config.MinDelay,
-		MaxDelay:                config.MaxDelay,
-		DeltaURTS:               config.DeltaURTS,
-		SimulationStopThreshold: config.SimulationStopThreshold,
-		SimulationTarget:        config.SimulationTarget,
-		ResultDir:               config.ResultDir,
-		IMIF:                    config.IMIF,
-		RandomnessWS:            config.RandomnessWS,
-		NeighbourCountWS:        config.NeighbourCountWS,
-		AdversaryTypes:          config.AdversaryTypes,
-		AdversaryDelays:         config.AdversaryDelays,
-		AdversaryMana:           config.AdversaryMana,
-		AdversaryNodeCounts:     config.AdversaryNodeCounts,
-		AdversaryInitColor:      config.AdversaryInitColors,
-		SimulationMode:          config.SimulationMode,
-		AccidentalMana:          config.AccidentalMana,
-		AdversaryPeeringAll:     config.AdversaryPeeringAll,
-		AdversarySpeedup:        config.AdversarySpeedup,
-		ConfEligible:            config.ConfEligible,
-		MaxBuffer:               config.MaxBuffer,
-	}
-
-	bytes, err := json.MarshalIndent(data, "", " ")
-	if err != nil {
-		log.Error(err)
-	}
-	if ioutil.WriteFile(filePath, bytes, 0644) != nil {
-		log.Error(err)
-	}
-}
-
-func dumpNetworkConfig(net *network.Network) {
-	file, err := os.Create(path.Join(config.ResultDir, config.ScriptStartTimeStr, "networkConfig.csv"))
-	if err != nil {
-		panic(err)
-	}
-	ncHeader := []string{"Peer ID", "Neighbor ID", "Network Delay (ns)", "Packet Loss (%)"}
-	ncWriter := csv.NewWriter(file)
-	if err := ncWriter.Write(ncHeader); err != nil {
-		panic(err)
-	}
-	file, err = os.Create(path.Join(config.ResultDir, config.ScriptStartTimeStr, "burnPolicies.csv"))
-	if err != nil {
-		panic(err)
-	}
-	bpHeader := []string{"Peer ID", "Burn Policy"}
-	bpWriter := csv.NewWriter(file)
-	if err := bpWriter.Write(bpHeader); err != nil {
-		panic(err)
-	}
-	file, err = os.Create(path.Join(config.ResultDir, config.ScriptStartTimeStr, "weights.csv"))
-	if err != nil {
-		panic(err)
-	}
-	wHeader := []string{"Peer ID", "Weight"}
-	wWriter := csv.NewWriter(file)
-	if err := wWriter.Write(wHeader); err != nil {
-		panic(err)
-	}
-	for _, peer := range net.Peers {
-		for neighbor, connection := range peer.Neighbors {
-			record := []string{
-				strconv.FormatInt(int64(peer.ID), 10),
-				strconv.FormatInt(int64(neighbor), 10),
-				strconv.FormatInt(connection.NetworkDelay().Nanoseconds(), 10),
-				strconv.FormatInt(int64(connection.PacketLoss()*100), 10),
-			}
-			writeLine(ncWriter, record)
-		}
-		writeLine(bpWriter, []string{
-			strconv.FormatInt(int64(peer.ID), 10),
-			strconv.FormatInt(int64(config.BurnPolicies[peer.ID]), 10),
-		})
-		writeLine(wWriter, []string{
-			strconv.FormatInt(int64(peer.ID), 10),
-			strconv.FormatInt(int64(net.WeightDistribution.Weight(peer.ID)), 10),
-		})
-		// Flush the writers, or the data will be truncated for high node count
-		flushWriters([]*csv.Writer{ncWriter, bpWriter, wWriter})
-	}
-}
-
-func monitorNetworkState(testNetwork *network.Network) (resultsWriters []*csv.Writer) {
-	adversaryNodesCount := len(network.AdversaryNodeIDToGroupIDMap)
-	honestNodesCount := config.NodesCount - adversaryNodesCount
-
-	allColors := []multiverse.Color{multiverse.UndefinedColor, multiverse.Red, multiverse.Green, multiverse.Blue}
-
-	colorCounters.CreateCounter("opinions", allColors, []int64{int64(config.NodesCount), 0, 0, 0})
-	colorCounters.CreateCounter("confirmedNodes", allColors, []int64{0, 0, 0, 0})
-	colorCounters.CreateCounter("opinionsWeights", allColors, []int64{0, 0, 0, 0})
-	colorCounters.CreateCounter("likeAccumulatedWeight", allColors, []int64{0, 0, 0, 0})
-	colorCounters.CreateCounter("processedMessages", allColors, []int64{0, 0, 0, 0})
-	colorCounters.CreateCounter("requestedMissingMessages", allColors, []int64{0, 0, 0, 0})
-	colorCounters.CreateCounter("tipPoolSizes", allColors, []int64{0, 0, 0, 0})
-	for _, peer := range testNetwork.Peers {
-		peerID := peer.ID
-		tipCounterName := fmt.Sprint("tipPoolSizes-", peerID)
-		processedCounterName := fmt.Sprint("processedMessages-", peerID)
-		colorCounters.CreateCounter(tipCounterName, allColors, []int64{0, 0, 0, 0})
-		colorCounters.CreateCounter(processedCounterName, allColors, []int64{0, 0, 0, 0})
-	}
-	colorCounters.CreateCounter("colorUnconfirmed", allColors[1:], []int64{0, 0, 0})
-	colorCounters.CreateCounter("confirmedAccumulatedWeight", allColors[1:], []int64{0, 0, 0})
-	colorCounters.CreateCounter("unconfirmedAccumulatedWeight", allColors[1:], []int64{0, 0, 0})
-
-	adversaryCounters.CreateCounter("likeAccumulatedWeight", allColors[1:], []int64{0, 0, 0})
-	adversaryCounters.CreateCounter("opinions", allColors, []int64{int64(adversaryNodesCount), 0, 0, 0})
-	adversaryCounters.CreateCounter("confirmedNodes", allColors, []int64{0, 0, 0, 0})
-	adversaryCounters.CreateCounter("confirmedAccumulatedWeight", allColors, []int64{0, 0, 0, 0})
-
-	// Initialize the minConfirmedWeight to be the max value (i.e., the total weight)
-	for i := 0; i < config.NodesCount; i++ {
-		nodeCounters = append(nodeCounters, *simulation.NewAtomicCounters())
-		nodeCounters[i].CreateAtomicCounter("minConfirmedAccumulatedWeight", int64(config.NodesTotalWeight))
-		nodeCounters[i].CreateAtomicCounter("unconfirmationCount", 0)
-	}
-
-	atomicCounters.CreateAtomicCounter("flips", 0)
-	atomicCounters.CreateAtomicCounter("honestFlips", 0)
-	atomicCounters.CreateAtomicCounter("tps", 0)
-	atomicCounters.CreateAtomicCounter("relevantValidators", 0)
-	atomicCounters.CreateAtomicCounter("issuedMessages", 0)
-	for _, peer := range testNetwork.Peers {
-		peerID := peer.ID
-		issuedCounterName := fmt.Sprint("issuedMessages-", peerID)
-		atomicCounters.CreateAtomicCounter(issuedCounterName, 0)
-	}
-
-	mostLikedColor = multiverse.UndefinedColor
-	honestOnlyMostLikedColor = multiverse.UndefinedColor
-
-	// Dump the network information
-	dumpNetworkConfig(testNetwork)
-
-	// Dump the info about adversary nodes
-	adResultsWriter := createWriter(fmt.Sprintf("ad-%s.csv", config.ScriptStartTimeStr), adHeader, &resultsWriters)
-	dumpResultsAD(adResultsWriter, testNetwork)
-
-	// Dump the double spending result
-	dsResultsWriter := createWriter(fmt.Sprintf("ds-%s.csv", config.ScriptStartTimeStr), dsHeader, &resultsWriters)
-
-	// Dump the tip pool and processed message (throughput) results
-	tpResultsWriter := createWriter(fmt.Sprintf("tp-%s.csv", config.ScriptStartTimeStr), tpHeader, &resultsWriters)
-
-	// Dump the requested missing message result
-	mmResultsWriter := createWriter(fmt.Sprintf("mm-%s.csv", config.ScriptStartTimeStr), mmHeader, &resultsWriters)
-
-	tpAllHeader := make([]string, 0, config.NodesCount+1)
-
-	for i := 0; i < config.NodesCount; i++ {
-		header := []string{fmt.Sprintf("Node %d", i)}
-		tpAllHeader = append(tpAllHeader, header...)
-	}
-	header := []string{fmt.Sprintf("ns since start")}
-	tpAllHeader = append(tpAllHeader, header...)
-
-	// Dump the tip pool and processed message (throughput) results
-	tpAllResultsWriter := createWriter(fmt.Sprintf("all-tp-%s.csv", config.ScriptStartTimeStr), tpAllHeader, &resultsWriters)
-
-	// Dump the info about how many nodes have confirmed and liked a certain color
-	ccResultsWriter := createWriter(fmt.Sprintf("cc-%s.csv", config.ScriptStartTimeStr), ccHeader, &resultsWriters)
-
-	// Define the file name of the ww results
-	wwResultsWriter := createWriter(fmt.Sprintf("ww-%s.csv", config.ScriptStartTimeStr), wwHeader, &resultsWriters)
-
-	// Dump the Witness Weight
-	wwPeer := testNetwork.Peers[config.MonitoredWitnessWeightPeer]
-	previousWitnessWeight := uint64(config.NodesTotalWeight)
-	wwPeer.Node.(multiverse.NodeInterface).Tangle().ApprovalManager.Events.MessageWitnessWeightUpdated.Attach(
-		events.NewClosure(func(message *multiverse.Message, weight uint64) {
-			if uint64(previousWitnessWeight) == weight {
-				return
-			}
-			previousWitnessWeight = weight
-			record := []string{
-				strconv.FormatUint(weight, 10),
-				strconv.FormatInt(time.Since(message.IssuanceTime).Nanoseconds(), 10),
-			}
-			csvMutex.Lock()
-			if err := wwResultsWriter.Write(record); err != nil {
-				log.Fatal("error writing record to csv:", err)
-			}
-
-			if err := wwResultsWriter.Error(); err != nil {
-				log.Fatal(err)
-			}
-			csvMutex.Unlock()
-		}))
-
-	for _, id := range config.MonitoredAWPeers {
-		awPeer := testNetwork.Peers[id]
-		if typeutils.IsInterfaceNil(awPeer) {
-			panic(fmt.Sprintf("unknowm peer with id %d", id))
-		}
-		// Define the file name of the aw results
-		awResultsWriter := createWriter(fmt.Sprintf("aw%d-%s.csv", id, config.ScriptStartTimeStr), awHeader, &resultsWriters)
-
-		awPeer.Node.(multiverse.NodeInterface).Tangle().ApprovalManager.Events.MessageConfirmed.Attach(
-			events.NewClosure(func(message *multiverse.Message, messageMetadata *multiverse.MessageMetadata, weight uint64, messageIDCounter int64) {
-				confirmedMessageMutex.Lock()
-				confirmedMessageCounter[awPeer.ID]++
-				confirmedMessageMutex.Unlock()
-
-				confirmedMessageMutex.RLock()
-				record := []string{
-					strconv.FormatInt(int64(message.ID), 10),
-					strconv.FormatInt(message.IssuanceTime.Unix(), 10),
-					strconv.FormatInt(int64(messageMetadata.ConfirmationTime().Sub(message.IssuanceTime)), 10),
-					strconv.FormatUint(weight, 10),
-					strconv.FormatInt(confirmedMessageCounter[awPeer.ID], 10),
-					strconv.FormatInt(messageIDCounter, 10),
-					strconv.FormatInt(time.Since(simulationStartTime).Nanoseconds(), 10),
-				}
-				confirmedMessageMutex.RUnlock()
-
-				csvMutex.Lock()
-				if err := awResultsWriter.Write(record); err != nil {
-					log.Fatal("error writing record to csv:", err)
-				}
-
-				if err := awResultsWriter.Error(); err != nil {
-					log.Fatal(err)
-				}
-				csvMutex.Unlock()
-			}))
-	}
-
-	for _, peer := range testNetwork.Peers {
-		peerID := peer.ID
-
-		peer.Node.(multiverse.NodeInterface).Tangle().OpinionManager.Events().OpinionChanged.Attach(events.NewClosure(func(oldOpinion multiverse.Color, newOpinion multiverse.Color, weight int64) {
-			colorCounters.Add("opinions", -1, oldOpinion)
-			colorCounters.Add("opinions", 1, newOpinion)
-
-			colorCounters.Add("likeAccumulatedWeight", -weight, oldOpinion)
-			colorCounters.Add("likeAccumulatedWeight", weight, newOpinion)
-
-			r, g, b := getLikesPerRGB(colorCounters, "opinions")
-			if mostLikedColorChanged(r, g, b, &mostLikedColor) {
-				atomicCounters.Add("flips", 1)
-			}
-			if network.IsAdversary(int(peerID)) {
-				adversaryCounters.Add("likeAccumulatedWeight", -weight, oldOpinion)
-				adversaryCounters.Add("likeAccumulatedWeight", weight, newOpinion)
-				adversaryCounters.Add("opinions", -1, oldOpinion)
-				adversaryCounters.Add("opinions", 1, newOpinion)
-			}
-
-			ar, ag, ab := getLikesPerRGB(adversaryCounters, "opinions")
-			// honest nodes likes status only, flips
-			if mostLikedColorChanged(r-ar, g-ag, b-ab, &honestOnlyMostLikedColor) {
-				atomicCounters.Add("honestFlips", 1)
-			}
-		}))
-		peer.Node.(multiverse.NodeInterface).Tangle().OpinionManager.Events().ColorConfirmed.Attach(events.NewClosure(func(confirmedColor multiverse.Color, weight int64) {
-			colorCounters.Add("confirmedNodes", 1, confirmedColor)
-			colorCounters.Add("confirmedAccumulatedWeight", weight, confirmedColor)
-			if network.IsAdversary(int(peerID)) {
-				adversaryCounters.Add("confirmedNodes", 1, confirmedColor)
-				adversaryCounters.Add("confirmedAccumulatedWeight", weight, confirmedColor)
-			}
-		}))
-
-		peer.Node.(multiverse.NodeInterface).Tangle().OpinionManager.Events().ColorUnconfirmed.Attach(events.NewClosure(func(unconfirmedColor multiverse.Color, unconfirmedSupport int64, weight int64) {
-			colorCounters.Add("colorUnconfirmed", 1, unconfirmedColor)
-			colorCounters.Add("confirmedNodes", -1, unconfirmedColor)
-
-			colorCounters.Add("unconfirmedAccumulatedWeight", weight, unconfirmedColor)
-			colorCounters.Add("confirmedAccumulatedWeight", -weight, unconfirmedColor)
-
-			// When the color is unconfirmed, the min confirmed accumulated weight should be reset
-			nodeCounters[int(peerID)].Set("minConfirmedAccumulatedWeight", int64(config.NodesTotalWeight))
-
-			// Accumulate the unconfirmed count for each node
-			nodeCounters[int(peerID)].Add("unconfirmationCount", 1)
-		}))
-
-		// We want to know how deep the support for our once confirmed color could fall
-		peer.Node.(multiverse.NodeInterface).Tangle().OpinionManager.Events().MinConfirmedWeightUpdated.Attach(events.NewClosure(func(opinion multiverse.Color, confirmedWeight int64) {
-			if nodeCounters[int(peerID)].Get("minConfirmedAccumulatedWeight") > confirmedWeight {
-				nodeCounters[int(peerID)].Set("minConfirmedAccumulatedWeight", confirmedWeight)
-			}
-		}))
-	}
-
-	// Here we only monitor the opinion weight of node w/ the highest weight
-	dsPeer := testNetwork.Peers[0]
-	dsPeer.Node.(multiverse.NodeInterface).Tangle().OpinionManager.Events().ApprovalWeightUpdated.Attach(events.NewClosure(func(opinion multiverse.Color, deltaWeight int64) {
-		colorCounters.Add("opinionsWeights", deltaWeight, opinion)
-	}))
-
-	// Here we only monitor the tip pool size of node w/ the highest weight
-	peer := testNetwork.Peers[0]
-	peer.Node.(multiverse.NodeInterface).Tangle().TipManager.Events.MessageProcessed.Attach(events.NewClosure(
-		func(opinion multiverse.Color, tipPoolSize int, processedMessages uint64, issuedMessages int64) {
-			colorCounters.Set("tipPoolSizes", int64(tipPoolSize), opinion)
-			colorCounters.Set("processedMessages", int64(processedMessages), opinion)
-
-			atomicCounters.Set("issuedMessages", issuedMessages)
-		}))
-	peer.Node.(multiverse.NodeInterface).Tangle().Requester.Events.Request.Attach(events.NewClosure(
-		func(messageID multiverse.MessageID) {
-			colorCounters.Add("requestedMissingMessages", int64(1), multiverse.UndefinedColor)
-		}))
-
-	for _, peer := range testNetwork.Peers {
-		peerID := peer.ID
-		tipCounterName := fmt.Sprint("tipPoolSizes-", peerID)
-		processedCounterName := fmt.Sprint("processedMessages-", peerID)
-		issuedCounterName := fmt.Sprint("issuedMessages-", peerID)
-		peer.Node.(multiverse.NodeInterface).Tangle().TipManager.Events.MessageProcessed.Attach(events.NewClosure(
-			func(opinion multiverse.Color, tipPoolSize int, processedMessages uint64, issuedMessages int64) {
-				colorCounters.Set(tipCounterName, int64(tipPoolSize), opinion)
-				colorCounters.Set(processedCounterName, int64(processedMessages), opinion)
-				atomicCounters.Set(issuedCounterName, issuedMessages)
-			}))
-	}
-
-	go func() {
-		for range globalMetricsTicker.C {
-			dumpRecords(dsResultsWriter, tpResultsWriter, ccResultsWriter, adResultsWriter, tpAllResultsWriter, mmResultsWriter, honestNodesCount, adversaryNodesCount)
-		}
-	}()
->>>>>>> afb6766a
 
 	return
 }
 
-<<<<<<< HEAD
-=======
-func dumpRecords(dsResultsWriter *csv.Writer, tpResultsWriter *csv.Writer, ccResultsWriter *csv.Writer, adResultsWriter *csv.Writer, tpAllResultsWriter *csv.Writer, mmResultsWriter *csv.Writer, honestNodesCount int, adversaryNodesCount int) {
-	simulationWg.Add(1)
-	simulationWg.Done()
-
-	sinceIssuance := "0"
-	if !dsIssuanceTime.IsZero() {
-		sinceIssuance = strconv.FormatInt(time.Since(dsIssuanceTime).Nanoseconds(), 10)
-	}
-
-	dumpResultDS(dsResultsWriter, sinceIssuance)
-	dumpResultsTP(tpResultsWriter)
-	dumpResultsTPAll(tpAllResultsWriter)
-	dumpResultsCC(ccResultsWriter, sinceIssuance)
-	dumpResultsMM(mmResultsWriter)
-
-	// determines whether consensus has been reached and simulation is over
-
-	r, g, b := getLikesPerRGB(colorCounters, "confirmedNodes")
-	aR, aG, aB := getLikesPerRGB(adversaryCounters, "confirmedNodes")
-	hR, hG, hB := r-aR, g-aG, b-aB
-	if Max(Max(hB, hR), hG) >= int64(config.SimulationStopThreshold*float64(honestNodesCount)) {
-		shutdownSignal <- types.Void
-	}
-	atomicCounters.Set("tps", 0)
-}
-
-func dumpResultDS(dsResultsWriter *csv.Writer, sinceIssuance string) {
-	// Dump the double spending results
-	record := []string{
-		strconv.FormatInt(colorCounters.Get("opinionsWeights", multiverse.UndefinedColor), 10),
-		strconv.FormatInt(colorCounters.Get("opinionsWeights", multiverse.Blue), 10),
-		strconv.FormatInt(colorCounters.Get("opinionsWeights", multiverse.Red), 10),
-		strconv.FormatInt(colorCounters.Get("opinionsWeights", multiverse.Green), 10),
-		strconv.FormatInt(time.Since(simulationStartTime).Nanoseconds(), 10),
-		sinceIssuance,
-	}
-
-	writeLine(dsResultsWriter, record)
-
-	// Flush the writers, or the data will be truncated sometimes if the buffer is full
-	dsResultsWriter.Flush()
-}
-
-func dumpResultsTP(tpResultsWriter *csv.Writer) {
-	// Dump the tip pool sizes
-	record := []string{
-		strconv.FormatInt(colorCounters.Get("tipPoolSizes", multiverse.UndefinedColor), 10),
-		strconv.FormatInt(colorCounters.Get("tipPoolSizes", multiverse.Blue), 10),
-		strconv.FormatInt(colorCounters.Get("tipPoolSizes", multiverse.Red), 10),
-		strconv.FormatInt(colorCounters.Get("tipPoolSizes", multiverse.Green), 10),
-		strconv.FormatInt(colorCounters.Get("processedMessages", multiverse.UndefinedColor), 10),
-		strconv.FormatInt(colorCounters.Get("processedMessages", multiverse.Blue), 10),
-		strconv.FormatInt(colorCounters.Get("processedMessages", multiverse.Red), 10),
-		strconv.FormatInt(colorCounters.Get("processedMessages", multiverse.Green), 10),
-		strconv.FormatInt(atomicCounters.Get("issuedMessages"), 10),
-		strconv.FormatInt(time.Since(simulationStartTime).Nanoseconds(), 10),
-	}
-
-	writeLine(tpResultsWriter, record)
-
-	// Flush the writers, or the data will be truncated sometimes if the buffer is full
-	tpResultsWriter.Flush()
-}
-
-func dumpResultsTPAll(tpAllResultsWriter *csv.Writer) {
-	record := make([]string, config.NodesCount+1)
-	i := 0
-	for peerID := 0; peerID < config.NodesCount; peerID++ {
-		tipCounterName := fmt.Sprint("tipPoolSizes-", peerID)
-		// processedCounterName := fmt.Sprint("processedMessages-", peerID)
-		// issuedCounterName := fmt.Sprint("issuedMessages-", peerID)
-		record[i+0] = strconv.FormatInt(colorCounters.Get(tipCounterName, multiverse.UndefinedColor), 10)
-		// record[i+1] = strconv.FormatInt(colorCounters.Get(tipCounterName, multiverse.Blue), 10)
-		// record[i+2] = strconv.FormatInt(colorCounters.Get(tipCounterName, multiverse.Red), 10)
-		// record[i+3] = strconv.FormatInt(colorCounters.Get(tipCounterName, multiverse.Green), 10)
-		// record[i+4] = strconv.FormatInt(colorCounters.Get(processedCounterName, multiverse.UndefinedColor), 10)
-		// record[i+5] = strconv.FormatInt(colorCounters.Get(processedCounterName, multiverse.Blue), 10)
-		// record[i+6] = strconv.FormatInt(colorCounters.Get(processedCounterName, multiverse.Red), 10)
-		// record[i+7] = strconv.FormatInt(colorCounters.Get(processedCounterName, multiverse.Green), 10)
-		// record[i+8] = strconv.FormatInt(atomicCounters.Get(issuedCounterName), 10)
-		// record[i+9] = strconv.FormatInt(time.Since(simulationStartTime).Nanoseconds(), 10)
-		i = i + 1
-	}
-	record[i] = strconv.FormatInt(time.Since(simulationStartTime).Nanoseconds(), 10)
-
-	writeLine(tpAllResultsWriter, record)
-
-	// Flush the writers, or the data will be truncated sometimes if the buffer is full
-	tpAllResultsWriter.Flush()
-}
-
-func dumpResultsMM(mmResultsWriter *csv.Writer) {
-	// Dump the opinion and confirmation counters
-	record := []string{
-		strconv.FormatInt(colorCounters.Get("requestedMissingMessages", multiverse.UndefinedColor), 10),
-		strconv.FormatInt(time.Since(simulationStartTime).Nanoseconds(), 10),
-	}
-
-	writeLine(mmResultsWriter, record)
-
-	// Flush the mm writer, or the data will be truncated sometimes if the buffer is full
-	mmResultsWriter.Flush()
-}
-
-func dumpResultsCC(ccResultsWriter *csv.Writer, sinceIssuance string) {
-	// Dump the opinion and confirmation counters
-	record := []string{
-		strconv.FormatInt(colorCounters.Get("confirmedNodes", multiverse.Blue), 10),
-		strconv.FormatInt(colorCounters.Get("confirmedNodes", multiverse.Red), 10),
-		strconv.FormatInt(colorCounters.Get("confirmedNodes", multiverse.Green), 10),
-		strconv.FormatInt(adversaryCounters.Get("confirmedNodes", multiverse.Blue), 10),
-		strconv.FormatInt(adversaryCounters.Get("confirmedNodes", multiverse.Red), 10),
-		strconv.FormatInt(adversaryCounters.Get("confirmedNodes", multiverse.Green), 10),
-		strconv.FormatInt(colorCounters.Get("confirmedAccumulatedWeight", multiverse.Blue), 10),
-		strconv.FormatInt(colorCounters.Get("confirmedAccumulatedWeight", multiverse.Red), 10),
-		strconv.FormatInt(colorCounters.Get("confirmedAccumulatedWeight", multiverse.Green), 10),
-		strconv.FormatInt(adversaryCounters.Get("confirmedAccumulatedWeight", multiverse.Blue), 10),
-		strconv.FormatInt(adversaryCounters.Get("confirmedAccumulatedWeight", multiverse.Red), 10),
-		strconv.FormatInt(adversaryCounters.Get("confirmedAccumulatedWeight", multiverse.Green), 10),
-		strconv.FormatInt(colorCounters.Get("opinions", multiverse.Blue), 10),
-		strconv.FormatInt(colorCounters.Get("opinions", multiverse.Red), 10),
-		strconv.FormatInt(colorCounters.Get("opinions", multiverse.Green), 10),
-		strconv.FormatInt(colorCounters.Get("likeAccumulatedWeight", multiverse.Blue), 10),
-		strconv.FormatInt(colorCounters.Get("likeAccumulatedWeight", multiverse.Red), 10),
-		strconv.FormatInt(colorCounters.Get("likeAccumulatedWeight", multiverse.Green), 10),
-		strconv.FormatInt(adversaryCounters.Get("likeAccumulatedWeight", multiverse.Blue), 10),
-		strconv.FormatInt(adversaryCounters.Get("likeAccumulatedWeight", multiverse.Red), 10),
-		strconv.FormatInt(adversaryCounters.Get("likeAccumulatedWeight", multiverse.Green), 10),
-		strconv.FormatInt(colorCounters.Get("colorUnconfirmed", multiverse.Blue), 10),
-		strconv.FormatInt(colorCounters.Get("colorUnconfirmed", multiverse.Red), 10),
-		strconv.FormatInt(colorCounters.Get("colorUnconfirmed", multiverse.Green), 10),
-		strconv.FormatInt(colorCounters.Get("unconfirmedAccumulatedWeight", multiverse.Blue), 10),
-		strconv.FormatInt(colorCounters.Get("unconfirmedAccumulatedWeight", multiverse.Red), 10),
-		strconv.FormatInt(colorCounters.Get("unconfirmedAccumulatedWeight", multiverse.Green), 10),
-		strconv.FormatInt(atomicCounters.Get("flips"), 10),
-		strconv.FormatInt(atomicCounters.Get("honestFlips"), 10),
-		strconv.FormatInt(time.Since(simulationStartTime).Nanoseconds(), 10),
-		sinceIssuance,
-	}
-
-	writeLine(ccResultsWriter, record)
-
-	// Flush the cc writer, or the data will be truncated sometimes if the buffer is full
-	ccResultsWriter.Flush()
-}
-
-func dumpResultsAD(adResultsWriter *csv.Writer, net *network.Network) {
-	adHeader = []string{"AdversaryGroupID", "Strategy", "AdversaryCount", "q"}
-	for groupID, group := range net.AdversaryGroups {
-		record := []string{
-			strconv.FormatInt(int64(groupID), 10),
-			network.AdversaryTypeToString(group.AdversaryType),
-			strconv.FormatInt(int64(len(group.NodeIDs)), 10),
-			strconv.FormatFloat(float64(group.GroupMana)/float64(config.NodesTotalWeight), 'f', 6, 64),
-			strconv.FormatInt(time.Since(simulationStartTime).Nanoseconds(), 10),
-		}
-		writeLine(adResultsWriter, record)
-	}
-	// Flush the cc writer, or the data will be truncated sometimes if the buffer is full
-	adResultsWriter.Flush()
-}
-
-func SimulateDoubleSpent(testNetwork *network.Network) {
-	time.Sleep(time.Duration(config.DoubleSpendDelay*config.SlowdownFactor) * time.Second)
-	// Here we simulate the double spending
-	dsIssuanceTime = time.Now()
-
-	switch config.SimulationMode {
-	case "Accidental":
-		for i, node := range network.GetAccidentalIssuers(testNetwork) {
-			color := multiverse.ColorFromInt(i + 1)
-			go sendMessage(node, color)
-			log.Infof("Peer %d sent double spend msg: %v", node.ID, color)
-		}
-	case "Adversary":
-		for _, group := range testNetwork.AdversaryGroups {
-			color := multiverse.ColorFromStr(group.InitColor)
-
-			for _, nodeID := range group.NodeIDs {
-				peer := testNetwork.Peer(nodeID)
-				// honest node does not implement adversary behavior interface
-				if group.AdversaryType != network.HonestNode {
-					node := adversary.CastAdversary(peer.Node)
-					node.AssignColor(color)
-				}
-				go sendMessage(peer, color)
-				log.Infof("Peer %d sent double spend msg: %v", peer.ID, color)
-			}
-		}
-	}
-}
-
-func writeLine(writer *csv.Writer, record []string) {
-	if err := writer.Write(record); err != nil {
-		log.Fatal("error writing record to csv:", err)
-	}
-
-	if err := writer.Error(); err != nil {
-		log.Fatal(err)
-	}
-}
-
-func createWriter(fileName string, header []string, resultsWriters *[]*csv.Writer) *csv.Writer {
-	file, err := os.Create(path.Join(config.ResultDir, fileName))
-	if err != nil {
-		panic(err)
-	}
-	resultsWriter := csv.NewWriter(file)
-
-	// Check the result writers
-	if resultsWriters != nil {
-		*resultsWriters = append(*resultsWriters, resultsWriter)
-	}
-	// Write the headers
-	if err := resultsWriter.Write(header); err != nil {
-		panic(err)
-	}
-	return resultsWriter
-}
-
-// Max returns the larger of x or y.
-func Max(x, y int64) int64 {
-	if x < y {
-		return y
-	}
-	return x
-}
-
->>>>>>> afb6766a
 // ArgMax returns the max value of the array.
 func ArgMax(x []int64) int {
 	maxLocation := 0
