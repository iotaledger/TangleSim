--- conflicted
+++ resolved
@@ -5,11 +5,7 @@
 	"encoding/json"
 	"flag"
 	"fmt"
-<<<<<<< HEAD
-	"github.com/iotaledger/hive.go/types"
-=======
 	"io/ioutil"
->>>>>>> 9ea98d35
 	"os"
 	"strconv"
 	"sync"
