--- conflicted
+++ resolved
@@ -56,11 +56,6 @@
 			messageMetadata.AddWeight(weight)
 			a.Events.MessageWeightUpdated.Trigger(message, messageMetadata, messageMetadata.Weight())
 			if float64(messageMetadata.Weight()) >= config.ConfirmationThreshold*float64(a.tangle.WeightDistribution.TotalWeight()) &&
-<<<<<<< HEAD
-				!messageMetadata.Confirmed() {
-				messageMetadata.SetConfirmationTime(time.Now())
-				a.Events.MessageConfirmed.Trigger(message, messageMetadata, messageMetadata.Weight(), messageIDCounter.Load())
-=======
 				!messageMetadata.Confirmed() && !messageMetadata.Orphaned() {
 				// check if this should be orphaned
 				now := time.Now()
@@ -70,7 +65,6 @@
 					messageMetadata.SetConfirmationTime(now)
 					a.Events.MessageConfirmed.Trigger(message, messageMetadata, messageMetadata.Weight(), messageIDCounter)
 				}
->>>>>>> 996a8d40
 			}
 
 			for strongParentID := range message.StrongParents {
