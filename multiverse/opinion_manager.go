package multiverse

import (
	"github.com/iotaledger/hive.go/events"
	"github.com/iotaledger/multivers-simulation/config"
	"github.com/iotaledger/multivers-simulation/network"
)

// region OpinionManager ///////////////////////////////////////////////////////////////////////////////////////////////

type OpinionManagerInterface interface {
	Events() *OpinionManagerEvents
	ApprovalWeights() map[Color]uint64
	Setup()
	FormOpinion(messageID MessageID)
	Opinion() Color
	SetOpinion(opinion Color)
	WeightsUpdated()
	UpdateWeights(messageID MessageID) (updated bool)
	Tangle() *Tangle
}

type OpinionManager struct {
	events *OpinionManagerEvents

	tangle          *Tangle
	ownOpinion      Color
	peerOpinions    map[network.PeerID]*Opinion
	approvalWeights map[Color]uint64
	colorConfirmed  bool
}

func NewOpinionManager(tangle *Tangle) (opinionManager *OpinionManager) {
	return &OpinionManager{
		events: &OpinionManagerEvents{
			OpinionFormed:         events.NewEvent(messageIDEventCaller),
			OpinionChanged:        events.NewEvent(opinionChangedEventHandler),
			ApprovalWeightUpdated: events.NewEvent(approvalWeightUpdatedHandler),
			ColorConfirmed:        events.NewEvent(colorEventHandler),
			ColorUnconfirmed:      events.NewEvent(reorgEventHandler),
		},

		tangle:          tangle,
		peerOpinions:    make(map[network.PeerID]*Opinion),
		approvalWeights: make(map[Color]uint64),
		colorConfirmed:  false,
	}
}

func (o *OpinionManager) ApprovalWeights() map[Color]uint64 {
	return o.approvalWeights
}

func (o *OpinionManager) Events() *OpinionManagerEvents {
	return o.events
}

func (o *OpinionManager) Tangle() *Tangle {
	return o.tangle
}

func (o *OpinionManager) Setup() {
	o.tangle.Booker.Events.MessageBooked.Attach(events.NewClosure(o.FormOpinion))
}

// FormOpinion of the current tangle.
// The opinion is determined by the color with the most approvalWeight.
func (o *OpinionManager) FormOpinion(messageID MessageID) {
	defer o.events.OpinionFormed.Trigger(messageID)

	if updated := o.UpdateWeights(messageID); !updated {
		return
	}
	// Here we accumulate the approval weights in our local tangle.
	o.WeightsUpdated()
}

func (o *OpinionManager) UpdateWeights(messageID MessageID) (updated bool) {
	message := o.tangle.Storage.Message(messageID)
	messageMetadata := o.tangle.Storage.MessageMetadata(messageID)

	if messageMetadata.InheritedColor() == UndefinedColor {
		return
	}

	lastOpinion, exist := o.peerOpinions[message.Issuer]
	if !exist {
		lastOpinion = &Opinion{
			PeerID: message.Issuer,
		}
		o.peerOpinions[message.Issuer] = lastOpinion
	}

	if message.SequenceNumber <= lastOpinion.SequenceNumber {
		return
	}
	lastOpinion.SequenceNumber = message.SequenceNumber

	if lastOpinion.Color == messageMetadata.InheritedColor() {
		return
	}

	if exist {
<<<<<<< HEAD
		if o.colorConfirmed && float64(o.approvalWeights[lastOpinion.Color]) > float64(config.NodesTotalWeight)*config.MessageWeightThreshold {
			o.colorConfirmed = false
			// Note that here we calculate the accumulated weights in our local tangle,
			// so we accumulate the weight of node who is processing the booked message.
			// Also note that the node has not voted for this branch yet.
			o.events.ColorUnconfirmed.Trigger(lastOpinion.Color, int64(o.tangle.WeightDistribution.Weight(o.tangle.Peer.ID)))
		}

=======
>>>>>>> ff50f473
		// We calculate the approval weight of the branch based on the node who issued the message to the branch (i.e., it already voted for the branch).
		o.approvalWeights[lastOpinion.Color] -= o.tangle.WeightDistribution.Weight(message.Issuer)
		o.events.ApprovalWeightUpdated.Trigger(lastOpinion.Color, int64(-o.tangle.WeightDistribution.Weight(message.Issuer)))
	}

	// We calculate the approval weight of the branch based on the node who issued the message to the branch (i.e., it already voted for the branch).
	o.approvalWeights[messageMetadata.InheritedColor()] += o.tangle.WeightDistribution.Weight(message.Issuer)
	o.events.ApprovalWeightUpdated.Trigger(messageMetadata.InheritedColor(), int64(o.tangle.WeightDistribution.Weight(message.Issuer)))

<<<<<<< HEAD
	if !o.colorConfirmed && float64(o.approvalWeights[lastOpinion.Color]) > float64(config.NodesTotalWeight)*config.MessageWeightThreshold {
		o.colorConfirmed = true
		// Here we accumulate the approval weights in our local tangle.
		o.events.ColorConfirmed.Trigger(lastOpinion.Color, int64(o.tangle.WeightDistribution.Weight(o.tangle.Peer.ID)))
	}
	updated = true
	return
=======
	lastOpinion.Color = messageMetadata.InheritedColor()

	// Here we accumulate the approval weights in our local tangle and handle Color confirmation.
	o.weightsUpdated(o.tangle.Peer.ID)
>>>>>>> ff50f473
}

func (o *OpinionManager) Opinion() Color {
	return o.ownOpinion
}

func (o *OpinionManager) SetOpinion(opinion Color) {
	if oldOpinion := o.ownOpinion; oldOpinion != opinion {
		o.events.OpinionChanged.Trigger(oldOpinion, opinion, int64(o.Tangle().WeightDistribution.Weight(o.Tangle().Peer.ID)), o.tangle.Peer.ID)
	}
	o.ownOpinion = opinion
}

// Update the opinions counter and ownOpinion based on the highest peer color value and maxApprovalWeight
// Each Color has approvalWeight. The Color with maxApprovalWeight determines the ownOpinion
<<<<<<< HEAD
func (o *OpinionManager) WeightsUpdated() {
=======
func (o *OpinionManager) weightsUpdated(peerID network.PeerID) {
	maxOpinion := getMaxOpinion(o.approvalWeights)

	if oldOpinion := o.ownOpinion; maxOpinion != oldOpinion {
		o.ownOpinion = maxOpinion
		o.Events.OpinionChanged.Trigger(oldOpinion, maxOpinion, int64(o.tangle.WeightDistribution.Weight(peerID)))
		if o.colorConfirmed {
			o.colorConfirmed = false
			o.Events.ColorUnconfirmed.Trigger(oldOpinion, int64(o.approvalWeights[o.ownOpinion]), int64(o.tangle.WeightDistribution.Weight(o.tangle.Peer.ID)))
		}
	}

	if o.checkColorConfirmed(maxOpinion) && !o.colorConfirmed {
		// Here we accumulate the approval weights in our local tangle.
		o.Events.ColorConfirmed.Trigger(maxOpinion, int64(o.tangle.WeightDistribution.Weight(o.tangle.Peer.ID)))
		o.colorConfirmed = true
	}
}

func (o *OpinionManager) checkColorConfirmed(newOpinion Color) bool {
	if config.WeightThresholdAbsolute {
		return float64(o.approvalWeights[newOpinion]) > float64(config.NodesTotalWeight)*config.WeightThreshold
	} else {
		aw := make(map[Color]uint64)
		for key, value := range o.approvalWeights {
			if key != newOpinion {
				aw[key] = value
			}
		}
		alternativeOpinion := getMaxOpinion(aw)
		return float64(o.approvalWeights[newOpinion])-float64(o.approvalWeights[alternativeOpinion]) > float64(config.NodesTotalWeight)*config.WeightThreshold
	}
}

func getMaxOpinion(aw map[Color]uint64) Color {
>>>>>>> ff50f473
	maxApprovalWeight := uint64(0)
	maxOpinion := UndefinedColor
	for color, approvalWeight := range aw {
		if approvalWeight > maxApprovalWeight || approvalWeight == maxApprovalWeight && color < maxOpinion || maxOpinion == UndefinedColor {
			maxApprovalWeight = approvalWeight
			maxOpinion = color
		}
	}
<<<<<<< HEAD

	if oldOpinion := o.ownOpinion; maxOpinion != oldOpinion {
		o.ownOpinion = maxOpinion
		o.events.OpinionChanged.Trigger(oldOpinion, maxOpinion, int64(o.tangle.WeightDistribution.Weight(o.tangle.Peer.ID)), o.tangle.Peer.ID)
	}
=======
	return maxOpinion
>>>>>>> ff50f473
}

// endregion ///////////////////////////////////////////////////////////////////////////////////////////////////////////

// region Opinion //////////////////////////////////////////////////////////////////////////////////////////////////////

type Opinion struct {
	PeerID         network.PeerID
	Color          Color
	SequenceNumber uint64
}

// endregion ///////////////////////////////////////////////////////////////////////////////////////////////////////////

// region OpinionManagerEvents /////////////////////////////////////////////////////////////////////////////////////////

type OpinionManagerEvents struct {
	OpinionFormed         *events.Event
	OpinionChanged        *events.Event
	ApprovalWeightUpdated *events.Event
	ColorConfirmed        *events.Event
	ColorUnconfirmed      *events.Event
}

func opinionChangedEventHandler(handler interface{}, params ...interface{}) {
	handler.(func(Color, Color, int64, network.PeerID))(params[0].(Color), params[1].(Color), params[2].(int64), params[3].(network.PeerID))
}
func colorEventHandler(handler interface{}, params ...interface{}) {
	handler.(func(Color, int64))(params[0].(Color), params[1].(int64))
}
func reorgEventHandler(handler interface{}, params ...interface{}) {
	handler.(func(Color, int64, int64))(params[0].(Color), params[1].(int64), params[2].(int64))
}

func approvalWeightUpdatedHandler(handler interface{}, params ...interface{}) {
	handler.(func(Color, int64))(params[0].(Color), params[1].(int64))
}

// endregion ///////////////////////////////////////////////////////////////////////////////////////////////////////////<|MERGE_RESOLUTION|>--- conflicted
+++ resolved
@@ -101,17 +101,6 @@
 	}
 
 	if exist {
-<<<<<<< HEAD
-		if o.colorConfirmed && float64(o.approvalWeights[lastOpinion.Color]) > float64(config.NodesTotalWeight)*config.MessageWeightThreshold {
-			o.colorConfirmed = false
-			// Note that here we calculate the accumulated weights in our local tangle,
-			// so we accumulate the weight of node who is processing the booked message.
-			// Also note that the node has not voted for this branch yet.
-			o.events.ColorUnconfirmed.Trigger(lastOpinion.Color, int64(o.tangle.WeightDistribution.Weight(o.tangle.Peer.ID)))
-		}
-
-=======
->>>>>>> ff50f473
 		// We calculate the approval weight of the branch based on the node who issued the message to the branch (i.e., it already voted for the branch).
 		o.approvalWeights[lastOpinion.Color] -= o.tangle.WeightDistribution.Weight(message.Issuer)
 		o.events.ApprovalWeightUpdated.Trigger(lastOpinion.Color, int64(-o.tangle.WeightDistribution.Weight(message.Issuer)))
@@ -121,20 +110,9 @@
 	o.approvalWeights[messageMetadata.InheritedColor()] += o.tangle.WeightDistribution.Weight(message.Issuer)
 	o.events.ApprovalWeightUpdated.Trigger(messageMetadata.InheritedColor(), int64(o.tangle.WeightDistribution.Weight(message.Issuer)))
 
-<<<<<<< HEAD
-	if !o.colorConfirmed && float64(o.approvalWeights[lastOpinion.Color]) > float64(config.NodesTotalWeight)*config.MessageWeightThreshold {
-		o.colorConfirmed = true
-		// Here we accumulate the approval weights in our local tangle.
-		o.events.ColorConfirmed.Trigger(lastOpinion.Color, int64(o.tangle.WeightDistribution.Weight(o.tangle.Peer.ID)))
-	}
+	lastOpinion.Color = messageMetadata.InheritedColor()
 	updated = true
 	return
-=======
-	lastOpinion.Color = messageMetadata.InheritedColor()
-
-	// Here we accumulate the approval weights in our local tangle and handle Color confirmation.
-	o.weightsUpdated(o.tangle.Peer.ID)
->>>>>>> ff50f473
 }
 
 func (o *OpinionManager) Opinion() Color {
@@ -150,24 +128,21 @@
 
 // Update the opinions counter and ownOpinion based on the highest peer color value and maxApprovalWeight
 // Each Color has approvalWeight. The Color with maxApprovalWeight determines the ownOpinion
-<<<<<<< HEAD
 func (o *OpinionManager) WeightsUpdated() {
-=======
-func (o *OpinionManager) weightsUpdated(peerID network.PeerID) {
 	maxOpinion := getMaxOpinion(o.approvalWeights)
 
 	if oldOpinion := o.ownOpinion; maxOpinion != oldOpinion {
 		o.ownOpinion = maxOpinion
-		o.Events.OpinionChanged.Trigger(oldOpinion, maxOpinion, int64(o.tangle.WeightDistribution.Weight(peerID)))
+		o.Events().OpinionChanged.Trigger(oldOpinion, maxOpinion, int64(o.tangle.WeightDistribution.Weight(o.tangle.Peer.ID)))
 		if o.colorConfirmed {
 			o.colorConfirmed = false
-			o.Events.ColorUnconfirmed.Trigger(oldOpinion, int64(o.approvalWeights[o.ownOpinion]), int64(o.tangle.WeightDistribution.Weight(o.tangle.Peer.ID)))
+			o.Events().ColorUnconfirmed.Trigger(oldOpinion, int64(o.approvalWeights[o.ownOpinion]), int64(o.tangle.WeightDistribution.Weight(o.tangle.Peer.ID)))
 		}
 	}
 
 	if o.checkColorConfirmed(maxOpinion) && !o.colorConfirmed {
 		// Here we accumulate the approval weights in our local tangle.
-		o.Events.ColorConfirmed.Trigger(maxOpinion, int64(o.tangle.WeightDistribution.Weight(o.tangle.Peer.ID)))
+		o.Events().ColorConfirmed.Trigger(maxOpinion, int64(o.tangle.WeightDistribution.Weight(o.tangle.Peer.ID)))
 		o.colorConfirmed = true
 	}
 }
@@ -188,7 +163,6 @@
 }
 
 func getMaxOpinion(aw map[Color]uint64) Color {
->>>>>>> ff50f473
 	maxApprovalWeight := uint64(0)
 	maxOpinion := UndefinedColor
 	for color, approvalWeight := range aw {
@@ -197,15 +171,7 @@
 			maxOpinion = color
 		}
 	}
-<<<<<<< HEAD
-
-	if oldOpinion := o.ownOpinion; maxOpinion != oldOpinion {
-		o.ownOpinion = maxOpinion
-		o.events.OpinionChanged.Trigger(oldOpinion, maxOpinion, int64(o.tangle.WeightDistribution.Weight(o.tangle.Peer.ID)), o.tangle.Peer.ID)
-	}
-=======
 	return maxOpinion
->>>>>>> ff50f473
 }
 
 // endregion ///////////////////////////////////////////////////////////////////////////////////////////////////////////
