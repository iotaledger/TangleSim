package multiverse

import (
	"container/heap"
<<<<<<< HEAD
	"fmt"
	"sync"
	"time"
=======
	"container/ring"
>>>>>>> afb6766a

	"github.com/iotaledger/hive.go/events"
	"github.com/iotaledger/multivers-simulation/config"
	"github.com/iotaledger/multivers-simulation/network"
)

// region Scheduler Interface //////////////////////////////////////////////////////////////////////////////////////////////

<<<<<<< HEAD
// MessageHeap is a priority Queue for Message
type MessageHeap []Message
=======
// Priority Queue for Message
type PriorityQueue []Message
>>>>>>> afb6766a

type IssuerQueue []Message

<<<<<<< HEAD
	sync.RWMutex

	Events *SchedulerEvents
=======
type DRRQueue struct {
	issuerID network.PeerID
	q        *IssuerQueue
>>>>>>> afb6766a
}

type BurnPolicyType int

const (
	NoBurn       BurnPolicyType = 0
	Anxious      BurnPolicyType = 1
	Greedy       BurnPolicyType = 2
	RandomGreedy BurnPolicyType = 3
)

type Scheduler interface {
	Setup()
	IncrementAccessMana(float64)
	DecreaseNodeAccessMana(network.PeerID, float64) float64
	BurnValue() (float64, bool)
	EnqueueMessage(MessageID)
	ScheduleMessage()
	Events() *SchedulerEvents
	ReadyLen() int
	NonReadyLen() int
	GetNodeAccessMana(network.PeerID) float64
	GetMaxManaBurn() float64
	IssuerQueueLen(network.PeerID) int
	Deficit(network.PeerID) float64
}

func NewScheduler(tangle *Tangle) (s Scheduler) {
	if config.SchedulerType == "ManaBurn" {
		readyHeap := &PriorityQueue{}
		heap.Init(readyHeap)
		s = &MBScheduler{
			tangle:      tangle,
			readyQueue:  readyHeap,
			nonReadyMap: make(map[MessageID]*Message),
			accessMana:  make(map[network.PeerID]float64, config.NodesCount),
			events: &SchedulerEvents{
				MessageScheduled: events.NewEvent(messageIDEventCaller),
				MessageDropped:   events.NewEvent(messageIDEventCaller),
				MessageEnqueued:  events.NewEvent(schedulerEventCaller),
			},
		}
	} else if config.SchedulerType == "ICCA" {
		s = &ICCAScheduler{
			tangle:       tangle,
			nonReadyMap:  make(map[MessageID]*Message),
			accessMana:   make(map[network.PeerID]float64, config.NodesCount),
			deficits:     make(map[network.PeerID]float64, config.NodesCount),
			quanta:       make(map[network.PeerID]float64, config.NodesCount),
			issuerQueues: make(map[network.PeerID]*IssuerQueue, config.NodesCount),
			roundRobin:   ring.New(config.NodesCount),
			events: &SchedulerEvents{
				MessageScheduled: events.NewEvent(messageIDEventCaller),
				MessageDropped:   events.NewEvent(messageIDEventCaller),
				MessageEnqueued:  events.NewEvent(schedulerEventCaller),
			},
		}
	} else {
		panic("Invalid Scheduler type")
	}
	return
}

<<<<<<< HEAD
func (s *Scheduler) setReady(messageID MessageID) {
	s.Lock()
	defer s.Unlock()
	s.tangle.Storage.MessageMetadata(messageID).SetReady()
	// move from non ready queue to ready queue if this child is already enqueued
	if m, exists := s.nonReadyMap[messageID]; exists {
		delete(s.nonReadyMap, messageID)
		heap.Push(s.readyQueue, *m)
	}
}

func (s *Scheduler) isReady(messageID MessageID) bool {
	if !s.tangle.Storage.MessageMetadata(messageID).Solid() {
=======
// region Priority Queue ////////////////////////////////////////////////////////////////////////////////
func (h PriorityQueue) Len() int { return len(h) }
func (h PriorityQueue) Less(i, j int) bool {
	if h[i].ManaBurnValue > h[j].ManaBurnValue {
		return true
	} else if h[i].ManaBurnValue == h[j].ManaBurnValue {
		return float64(h[i].IssuanceTime.Nanosecond()) < float64(h[j].IssuanceTime.Nanosecond())
	} else {
>>>>>>> afb6766a
		return false
	}
}
<<<<<<< HEAD

func (s *Scheduler) IncrementAccessMana(schedulingRate float64) {
	weights := s.tangle.WeightDistribution.Weights()
	totalWeight := s.tangle.WeightDistribution.TotalWeight()
	for id := range s.accessMana {
		s.accessMana[id] += float64(weights[id]) / float64(totalWeight) / schedulingRate
	}
}

func (s *Scheduler) DecreaseNodeAccessMana(nodeID network.PeerID, manaIncrement float64) (newAccessMana float64) {
	s.accessMana[nodeID] -= manaIncrement
	newAccessMana = s.accessMana[nodeID]
	return newAccessMana
}

func (s *Scheduler) GetNodeAccessMana(nodeID network.PeerID) (mana float64) {
	mana = s.accessMana[nodeID]
	return mana
=======
func (h PriorityQueue) Swap(i, j int) {
	h[i], h[j] = h[j], h[i]
>>>>>>> afb6766a
}

func (h *PriorityQueue) Push(m any) {
	// Push and Pop use pointer receivers because they modify the slice's length,
	// not just its contents.
	*h = append(*h, m.(Message))
}

func (h *PriorityQueue) Pop() any {
	old := *h
	n := len(old)
	x := old[n-1]
	*h = old[0 : n-1]
	return x
}

<<<<<<< HEAD
func (s *Scheduler) EnqueueMessage(messageID MessageID) {
	s.Lock()
	defer s.Unlock()
	s.tangle.Storage.MessageMetadata(messageID).SetEnqueueTime(time.Now())
	// Check if the message is ready to decide which queue to append to
	if s.isReady(messageID) {
		//log.Debugf("Ready Message Enqueued")
		s.tangle.Storage.MessageMetadata(messageID).SetReady()
		m := *s.tangle.Storage.Message(messageID)
		heap.Push(s.readyQueue, m)
	} else {
		//log.Debug("Not Ready Message Enqueued")
		s.tangle.Storage.MessageMetadata(messageID).SetReady()
		s.nonReadyMap[messageID] = s.tangle.Storage.Message(messageID)
=======
func (h PriorityQueue) tail() (tail int) {
	for i := range h {
		if !h.Less(i, tail) { // less means more mana burned/older issue time
			tail = i
		}
>>>>>>> afb6766a
	}
	return
}

// region Issuer Queue ////////////////////////////////////////////////////////////////////////////////
func (h IssuerQueue) Len() int { return len(h) }
func (h IssuerQueue) Less(i, j int) bool {
	return float64(h[i].IssuanceTime.Nanosecond()) < float64(h[j].IssuanceTime.Nanosecond())
}
func (h IssuerQueue) Swap(i, j int) {
	h[i], h[j] = h[j], h[i]
}

func (h *IssuerQueue) Push(m any) {
	// Push and Pop use pointer receivers because they modify the slice's length,
	// not just its contents.
	*h = append(*h, m.(Message))
}

func (h *IssuerQueue) Pop() any {
	old := *h
	n := len(old)
	x := old[n-1]
	*h = old[0 : n-1]
	return x
}

// Scheduler Events ///////////////////////////////////////////////////////////////////////////////////////////////////////////

type SchedulerEvents struct {
	MessageScheduled *events.Event
	MessageDropped   *events.Event
	MessageEnqueued  *events.Event
}

func schedulerEventCaller(handler interface{}, params ...interface{}) {
	handler.(func(int, int))(params[0].(int), params[1].(int))
}<|MERGE_RESOLUTION|>--- conflicted
+++ resolved
@@ -2,13 +2,7 @@
 
 import (
 	"container/heap"
-<<<<<<< HEAD
-	"fmt"
-	"sync"
-	"time"
-=======
 	"container/ring"
->>>>>>> afb6766a
 
 	"github.com/iotaledger/hive.go/events"
 	"github.com/iotaledger/multivers-simulation/config"
@@ -17,25 +11,14 @@
 
 // region Scheduler Interface //////////////////////////////////////////////////////////////////////////////////////////////
 
-<<<<<<< HEAD
-// MessageHeap is a priority Queue for Message
-type MessageHeap []Message
-=======
 // Priority Queue for Message
 type PriorityQueue []Message
->>>>>>> afb6766a
 
 type IssuerQueue []Message
 
-<<<<<<< HEAD
-	sync.RWMutex
-
-	Events *SchedulerEvents
-=======
 type DRRQueue struct {
 	issuerID network.PeerID
 	q        *IssuerQueue
->>>>>>> afb6766a
 }
 
 type BurnPolicyType int
@@ -99,21 +82,6 @@
 	return
 }
 
-<<<<<<< HEAD
-func (s *Scheduler) setReady(messageID MessageID) {
-	s.Lock()
-	defer s.Unlock()
-	s.tangle.Storage.MessageMetadata(messageID).SetReady()
-	// move from non ready queue to ready queue if this child is already enqueued
-	if m, exists := s.nonReadyMap[messageID]; exists {
-		delete(s.nonReadyMap, messageID)
-		heap.Push(s.readyQueue, *m)
-	}
-}
-
-func (s *Scheduler) isReady(messageID MessageID) bool {
-	if !s.tangle.Storage.MessageMetadata(messageID).Solid() {
-=======
 // region Priority Queue ////////////////////////////////////////////////////////////////////////////////
 func (h PriorityQueue) Len() int { return len(h) }
 func (h PriorityQueue) Less(i, j int) bool {
@@ -122,33 +90,11 @@
 	} else if h[i].ManaBurnValue == h[j].ManaBurnValue {
 		return float64(h[i].IssuanceTime.Nanosecond()) < float64(h[j].IssuanceTime.Nanosecond())
 	} else {
->>>>>>> afb6766a
 		return false
 	}
 }
-<<<<<<< HEAD
-
-func (s *Scheduler) IncrementAccessMana(schedulingRate float64) {
-	weights := s.tangle.WeightDistribution.Weights()
-	totalWeight := s.tangle.WeightDistribution.TotalWeight()
-	for id := range s.accessMana {
-		s.accessMana[id] += float64(weights[id]) / float64(totalWeight) / schedulingRate
-	}
-}
-
-func (s *Scheduler) DecreaseNodeAccessMana(nodeID network.PeerID, manaIncrement float64) (newAccessMana float64) {
-	s.accessMana[nodeID] -= manaIncrement
-	newAccessMana = s.accessMana[nodeID]
-	return newAccessMana
-}
-
-func (s *Scheduler) GetNodeAccessMana(nodeID network.PeerID) (mana float64) {
-	mana = s.accessMana[nodeID]
-	return mana
-=======
 func (h PriorityQueue) Swap(i, j int) {
 	h[i], h[j] = h[j], h[i]
->>>>>>> afb6766a
 }
 
 func (h *PriorityQueue) Push(m any) {
@@ -165,28 +111,11 @@
 	return x
 }
 
-<<<<<<< HEAD
-func (s *Scheduler) EnqueueMessage(messageID MessageID) {
-	s.Lock()
-	defer s.Unlock()
-	s.tangle.Storage.MessageMetadata(messageID).SetEnqueueTime(time.Now())
-	// Check if the message is ready to decide which queue to append to
-	if s.isReady(messageID) {
-		//log.Debugf("Ready Message Enqueued")
-		s.tangle.Storage.MessageMetadata(messageID).SetReady()
-		m := *s.tangle.Storage.Message(messageID)
-		heap.Push(s.readyQueue, m)
-	} else {
-		//log.Debug("Not Ready Message Enqueued")
-		s.tangle.Storage.MessageMetadata(messageID).SetReady()
-		s.nonReadyMap[messageID] = s.tangle.Storage.Message(messageID)
-=======
 func (h PriorityQueue) tail() (tail int) {
 	for i := range h {
 		if !h.Less(i, tail) { // less means more mana burned/older issue time
 			tail = i
 		}
->>>>>>> afb6766a
 	}
 	return
 }
