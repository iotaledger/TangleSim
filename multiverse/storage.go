--- conflicted
+++ resolved
@@ -18,18 +18,15 @@
 	messageMetadataDB map[MessageID]*MessageMetadata
 	strongChildrenDB  map[MessageID]MessageIDs
 	weakChildrenDB    map[MessageID]MessageIDs
-<<<<<<< HEAD
-
+
+	slotDB         map[SlotIndex]MessageIDs
+	acceptedSlotDB map[SlotIndex]MessageIDs
+	rmc            map[SlotIndex]float64
+	genesisTime    time.Time
+	ATT            time.Time
+
+	slotMutex sync.Mutex
 	sync.RWMutex
-=======
-	slotDB            map[SlotIndex]MessageIDs
-	acceptedSlotDB    map[SlotIndex]MessageIDs
-	rmc               map[SlotIndex]float64
-	genesisTime       time.Time
-	ATT               time.Time
-
-	slotMutex sync.Mutex
->>>>>>> 996a8d40
 }
 
 func NewStorage() (storage *Storage) {
@@ -48,20 +45,6 @@
 	}
 }
 
-<<<<<<< HEAD
-func (s *Storage) Store(message *Message) {
-	messageMetadata := s.storeMessage(message)
-	s.storeStrongChildren(message.ID, message.StrongParents)
-	s.storeWeakChildren(message.ID, message.WeakParents)
-	s.Events.MessageStored.Trigger(message.ID, message, messageMetadata)
-}
-
-func (s *Storage) storeMessage(message *Message) *MessageMetadata {
-	s.Lock()
-	defer s.Unlock()
-	if _, exists := s.messageDB[message.ID]; exists {
-		return nil
-=======
 func (s *Storage) Setup(genesisTime time.Time) {
 	s.genesisTime = genesisTime
 	s.ATT = genesisTime
@@ -70,7 +53,6 @@
 func (s *Storage) Store(message *Message) (*MessageMetadata, bool) {
 	if _, exists := s.messageDB[message.ID]; exists {
 		return &MessageMetadata{}, false
->>>>>>> 996a8d40
 	}
 	slotIndex := s.SlotIndex(message.IssuanceTime)
 	s.slotMutex.Lock()
@@ -100,14 +82,10 @@
 		messageMetadata.SetOrphanTime(time.Now())
 	}
 	s.messageMetadataDB[message.ID] = messageMetadata
-<<<<<<< HEAD
-	return messageMetadata
-=======
 	// store child references
 	s.storeChildReferences(message.ID, s.strongChildrenDB, message.StrongParents)
 	s.storeChildReferences(message.ID, s.weakChildrenDB, message.WeakParents)
 	return messageMetadata, true
->>>>>>> 996a8d40
 }
 
 func (s *Storage) Message(messageID MessageID) (message *Message) {
@@ -132,6 +110,16 @@
 	s.RLock()
 	defer s.RUnlock()
 	return s.weakChildrenDB[messageID]
+}
+
+func (s *Storage) storeChildReferences(messageID MessageID, childReferenceDB map[MessageID]MessageIDs, parents MessageIDs) {
+	for parent := range parents {
+		if _, exists := childReferenceDB[parent]; !exists {
+			childReferenceDB[parent] = NewMessageIDs()
+		}
+
+		childReferenceDB[parent].Add(messageID)
+	}
 }
 
 func (s *Storage) storeStrongChildren(messageID MessageID, parents MessageIDs) {
