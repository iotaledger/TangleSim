--- conflicted
+++ resolved
@@ -2,7 +2,6 @@
 
 import (
 	"math"
-	"sync"
 	"time"
 
 	"github.com/iotaledger/hive.go/events"
@@ -18,11 +17,6 @@
 	messageMetadataDB map[MessageID]*MessageMetadata
 	strongChildrenDB  map[MessageID]MessageIDs
 	weakChildrenDB    map[MessageID]MessageIDs
-<<<<<<< HEAD
-
-	sync.RWMutex
-=======
->>>>>>> afb6766a
 }
 
 func NewStorage() (storage *Storage) {
@@ -39,24 +33,10 @@
 }
 
 func (s *Storage) Store(message *Message) {
-<<<<<<< HEAD
-	s.storeMessageAndMetadata(message)
-	s.storeChildReferences(message.ID, s.strongChildrenDB, message.StrongParents)
-	s.storeChildReferences(message.ID, s.weakChildrenDB, message.WeakParents)
-	s.Events.MessageStored.Trigger(message.ID)
-}
-
-func (s *Storage) storeMessageAndMetadata(message *Message) {
-	s.Lock()
-	defer s.Unlock()
-
-	_, exists := s.messageDB[message.ID]
-	if exists {
-=======
 	if _, exists := s.messageDB[message.ID]; exists {
->>>>>>> afb6766a
 		return
 	}
+
 	s.messageDB[message.ID] = message
 	messageMetadata := &MessageMetadata{
 		id:          message.ID,
@@ -64,13 +44,6 @@
 		arrivalTime: time.Now(),
 		ready:       false,
 	}
-<<<<<<< HEAD
-}
-
-func (s *Storage) Message(messageID MessageID) (message *Message) {
-	s.RLock()
-	defer s.RUnlock()
-=======
 	s.messageMetadataDB[message.ID] = messageMetadata
 	s.storeChildReferences(message.ID, s.strongChildrenDB, message.StrongParents)
 	s.storeChildReferences(message.ID, s.weakChildrenDB, message.WeakParents)
@@ -78,40 +51,22 @@
 }
 
 func (s *Storage) Message(messageID MessageID) (message *Message) {
->>>>>>> afb6766a
 	return s.messageDB[messageID]
 }
 
 func (s *Storage) MessageMetadata(messageID MessageID) (messageMetadata *MessageMetadata) {
-<<<<<<< HEAD
-	s.RLock()
-	defer s.RUnlock()
-=======
->>>>>>> afb6766a
 	return s.messageMetadataDB[messageID]
 }
 
 func (s *Storage) StrongChildren(messageID MessageID) (strongChildren MessageIDs) {
-<<<<<<< HEAD
-	s.RLock()
-	defer s.RUnlock()
-=======
->>>>>>> afb6766a
 	return s.strongChildrenDB[messageID]
 }
 
 func (s *Storage) WeakChildren(messageID MessageID) (weakChildren MessageIDs) {
-<<<<<<< HEAD
-	s.RLock()
-	defer s.RUnlock()
-=======
->>>>>>> afb6766a
 	return s.weakChildrenDB[messageID]
 }
 
 func (s *Storage) storeChildReferences(messageID MessageID, childReferenceDB map[MessageID]MessageIDs, parents MessageIDs) {
-	s.RLock()
-	defer s.RUnlock()
 	for parent := range parents {
 		if _, exists := childReferenceDB[parent]; !exists {
 			childReferenceDB[parent] = NewMessageIDs()
