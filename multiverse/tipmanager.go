package multiverse

import (
	"fmt"
	"github.com/iotaledger/hive.go/datastructure/walker"
	"strings"
	"time"

	"github.com/iotaledger/hive.go/datastructure/randommap"
	"github.com/iotaledger/hive.go/events"
	"github.com/iotaledger/multivers-simulation/config"
)

var (
<<<<<<< HEAD
	OptimalStrongTipsCount = int(float64(config.NumberOfParents) * (1 - config.WeakTipsRatio))
	OptimalWeakTipsCount   = int(float64(config.NumberOfParents) * config.WeakTipsRatio)
=======
	OptimalStrongParentsCount = int(float64(config.ParentsCount) * (1 - config.WeakTipsRatio))
	OptimalWeakParentsCount   = int(float64(config.ParentsCount) * config.WeakTipsRatio)
>>>>>>> 5c8a5432
)

// region TipManager ///////////////////////////////////////////////////////////////////////////////////////////////////

type TipManager struct {
	Events *TipManagerEvents

	tangle              *Tangle
	tsa                 TipSelector
	tipSets             map[Color]*TipSet
	msgProcessedCounter map[Color]uint64
}

func NewTipManager(tangle *Tangle, tsaString string) (tipManager *TipManager) {
	tsaString = strings.ToUpper(tsaString) // make sure string is upper case
	var tsa TipSelector
	switch tsaString {
	case "URTS":
		tsa = URTS{}
	case "RURTS":
		tsa = RURTS{}
	default:
		tsa = URTS{}
	}

	// Initialize the counters
	msgProcessedCounter := make(map[Color]uint64)
	msgProcessedCounter[UndefinedColor] = 0
	msgProcessedCounter[Red] = 0
	msgProcessedCounter[Green] = 0

	return &TipManager{
		Events: &TipManagerEvents{
			MessageProcessed: events.NewEvent(messageProcessedHandler),
		},

		tangle:              tangle,
		tsa:                 tsa,
		tipSets:             make(map[Color]*TipSet),
		msgProcessedCounter: msgProcessedCounter,
	}
}

func (t *TipManager) Setup() {
	t.tangle.OpinionManager.Events().OpinionFormed.Attach(events.NewClosure(t.AnalyzeMessage))
}

func (t *TipManager) AnalyzeMessage(messageID MessageID) {
	message := t.tangle.Storage.Message(messageID)
	messageMetadata := t.tangle.Storage.MessageMetadata(messageID)
	inheritedColor := messageMetadata.InheritedColor()
	tipSet := t.TipSet(inheritedColor)
	// Calculate the current tip pool size before calling AddStrongTip
	currentTipPoolSize := tipSet.strongTips.Size()

	addedAsStrongTip := make(map[Color]bool)
	for color, tipSet := range t.TipSets(inheritedColor) {
		addedAsStrongTip[color] = true
		tipSet.AddStrongTip(message)
		t.msgProcessedCounter[color] += 1
	}

	// Color, tips pool count, processed messages issued messages
	t.Events.MessageProcessed.Trigger(inheritedColor, currentTipPoolSize,
		t.msgProcessedCounter[inheritedColor], messageIDCounter)

	// Remove the weak tip codes
	// for color, tipSet := range t.TipSets(inheritedColor) {
	// 	if !addedAsStrongTip[color] {
	// 		tipSet.AddWeakTip(message)
	// 	}
	// }
}

func (t *TipManager) TipSets(color Color) map[Color]*TipSet {
	if _, exists := t.tipSets[color]; !exists {
		t.tipSets[color] = NewTipSet(t.tipSets[UndefinedColor])
	}

	if color == UndefinedColor {
		return t.tipSets
	}

	return map[Color]*TipSet{
		color: t.tipSets[color],
	}
}

func (t *TipManager) TipSet(color Color) (tipSet *TipSet) {
	tipSet, exists := t.tipSets[color]
	if !exists {
		tipSet = NewTipSet(t.tipSets[UndefinedColor])
		t.tipSets[color] = tipSet
	}

	return
}

func (t *TipManager) WalkForOldestUnconfirmed(tipSet *TipSet) (oldestMessage MessageID) {
	for _, tip := range tipSet.strongTips.Keys() {
		messageID := tip.(MessageID)
		//currentTangleTime := time.Now()
		//tipTangleTime := t.tangle.Storage.Message(messageID).IssuanceTime
		for latestAcceptedBlocks := range t.tangle.Storage.Message(messageID).StrongParents {
			if latestAcceptedBlocks == Genesis {
				continue
			}

			oldestUnconfirmedTime := time.Now()
			oldestConfirmationTime := time.Now()

			// Walk through the past cone to find the oldest unconfirmed blocks
			t.tangle.Utils.WalkMessagesAndMetadata(func(message *Message, messageMetadata *MessageMetadata, walker *walker.Walker) {
				confirmedTimestamp := messageMetadata.ConfirmationTime()
				// Reaches the confirmed blocks, stop traversing
				if !confirmedTimestamp.IsZero() {
					// Use the issuance time of the youngest confirmed block
					issuanceTime := message.IssuanceTime
					if issuanceTime.Before(oldestConfirmationTime) {
						oldestConfirmationTime = issuanceTime
					}
				} else {
					if message.IssuanceTime.Before(oldestUnconfirmedTime) {
						oldestUnconfirmedTime = message.IssuanceTime
						oldestMessage = message.ID
					}
					// Only continue the BFS when the current block is unconfirmed
					for strongChildID := range message.StrongParents {
						walker.Push(strongChildID)
					}
				}

			}, NewMessageIDs(messageID), false)

			//printAges(currentTangleTime, oldestUnconfirmedTime, oldestConfirmationTime, tipTangleTime)
			// if timeSinceConfirmation > tsc_condition {
			// 	oldTips[tip.(*Message).ID] = void{}
			// 	fmt.Printf("Prune %d\n", tip.(*Message).ID)
			// }
		}
	}
	return 0
}

func printAges(currentTangleTime time.Time, oldestUnconfirmedTime time.Time, oldestConfirmationTime time.Time, tipTangleTime time.Time) {
	// Distance between (Now, Issuance Time of the oldest UNCONFIRMED block that has confirmed parents)
	fmt.Printf("UnconfirmationAge %f\n", currentTangleTime.Sub(oldestUnconfirmedTime).Seconds())

	// Distance between (Now, Issuance Time of the oldest CONFIRMED block that has no confirmed children)
	fmt.Printf("ConfirmationAge %f\n", currentTangleTime.Sub(oldestConfirmationTime).Seconds())

	// Distance between (Issuance Time of the tip, Issuance Time of the oldest UNCONFIRMED block that has confirmed parents)
	fmt.Printf("UnconfirmationAgeSinceTip %f\n", tipTangleTime.Sub(oldestUnconfirmedTime).Seconds())

	// Distance between (Issuance Time of the tip, Issuance Time of the oldest CONFIRMED block that has no confirmed children)
	fmt.Printf("ConfirmationAgeSinceTip %f\n", tipTangleTime.Sub(oldestConfirmationTime).Seconds())

}

func (t *TipManager) Tips() (strongTips MessageIDs, weakTips MessageIDs) {
	// The tips is selected form the tipSet of the current ownOpinion
	tipSet := t.TipSet(t.tangle.OpinionManager.Opinion())

<<<<<<< HEAD
	// monitored peerID for TSC and orphanage
	// N = 1000, BPS ~ 10
	peerID := t.tangle.Peer.ID
	if peerID == 99 {
		type void struct{}
		oldTips := make(map[MessageID]void)
		t.WalkForOldestUnconfirmed(tipSet)

		for oldTip := range oldTips {
			tipSet.strongTips.Delete(oldTip)
		}
	}

	strongTips = tipSet.StrongTips(config.NumberOfParents, t.tsa)
=======
	strongTips = tipSet.StrongTips(config.ParentsCount, t.tsa)
>>>>>>> 5c8a5432
	// In the paper we consider all strong tips
	// weakTips = tipSet.WeakTips(config.ParentsCount-1, t.tsa)

	// Remove the weakTips-related codes
	// if len(weakTips) == 0 {
	// 	return
	// }

	// if strongParentsCount := len(strongTips); strongParentsCount < OptimalStrongParentsCount {
	// 	fillUpCount := config.ParentsCount - strongParentsCount

	// 	if fillUpCount >= len(weakTips) {
	// 		return
	// 	}

	// 	weakTips.Trim(fillUpCount)
	// 	return
	// }

	// if weakParentsCount := len(weakTips); weakParentsCount < OptimalWeakParentsCount {
	// 	fillUpCount := config.ParentsCount - weakParentsCount

	// 	if fillUpCount >= len(strongTips) {
	// 		return
	// 	}

	// 	strongTips.Trim(fillUpCount)
	// 	return
	// }

	// strongTips.Trim(OptimalStrongParentsCount)
	// weakTips.Trim(OptimalWeakParentsCount)

	return
}

// endregion ///////////////////////////////////////////////////////////////////////////////////////////////////////////

// region TipSet ///////////////////////////////////////////////////////////////////////////////////////////////////////

type TipSet struct {
	strongTips *randommap.RandomMap
	weakTips   *randommap.RandomMap
}

func NewTipSet(tipsToInherit *TipSet) (tipSet *TipSet) {
	tipSet = &TipSet{
		strongTips: randommap.New(),
		weakTips:   randommap.New(),
	}

	if tipsToInherit != nil {
		tipsToInherit.strongTips.ForEach(func(key interface{}, value interface{}) {
			tipSet.strongTips.Set(key, value)
		})
		tipsToInherit.weakTips.ForEach(func(key interface{}, value interface{}) {
			tipSet.weakTips.Set(key, value)
		})
	}

	return
}

func (t *TipSet) AddStrongTip(message *Message) {
	t.strongTips.Set(message.ID, message)
	for strongParent := range message.StrongParents {
		t.strongTips.Delete(strongParent)
	}

	for weakParent := range message.WeakParents {
		t.weakTips.Delete(weakParent)
	}
}

func (t *TipSet) AddWeakTip(message *Message) {
	t.weakTips.Set(message.ID, message)
}

func (t *TipSet) StrongTips(maxAmount int, tsa TipSelector) (strongTips MessageIDs) {
	if t.strongTips.Size() == 0 {
		strongTips = NewMessageIDs(Genesis)
		return
	}

	strongTips = make(MessageIDs)
	for _, strongTip := range tsa.TipSelect(t.strongTips, maxAmount) {
		strongTips.Add(strongTip.(*Message).ID)
	}

	return
}

func (t *TipSet) WeakTips(maxAmount int, tsa TipSelector) (weakTips MessageIDs) {
	if t.weakTips.Size() == 0 {
		return
	}

	weakTips = make(MessageIDs)
	for _, weakTip := range tsa.TipSelect(t.weakTips, maxAmount) {
		weakTips.Add(weakTip.(*Message).ID)
	}

	return
}

// endregion ///////////////////////////////////////////////////////////////////////////////////////////////////////////

// region TipSelector //////////////////////////////////////////////////////////////////////////////////////////////////

// TipSelector defines the interface for a TSA
type TipSelector interface {
	TipSelect(tips *randommap.RandomMap, maxAmount int) []interface{}
}

// URTS implements the uniform random tip selection algorithm
type URTS struct {
	TipSelector
}

// RURTS implements the restricted uniform random tip selection algorithm, where txs are only valid tips up to some age D
type RURTS struct {
	TipSelector
}

// endregion ///////////////////////////////////////////////////////////////////////////////////////////////////////////

// TipSelect selects maxAmount tips
func (URTS) TipSelect(tips *randommap.RandomMap, maxAmount int) []interface{} {
	return tips.RandomUniqueEntries(maxAmount)

}

// region TipSelect Algorithm /////////////////////////////////////////////////////////////////////////////////////////
// TipSelect selects maxAmount tips
// RURTS: URTS with max parent age restriction
func (RURTS) TipSelect(tips *randommap.RandomMap, maxAmount int) []interface{} {

	var tipsNew []interface{}
	var tipsToReturn []interface{}
	amountLeft := maxAmount

	for {
		// Get amountLeft tips
		tipsNew = tips.RandomUniqueEntries(amountLeft)

		// If there are no tips, return the tipsToReturn
		if len(tipsNew) == 0 {
			break
		}

		// Get the current time
		currentTime := time.Now()
		for _, tip := range tipsNew {

			// If the time difference is greater than DeltaURTS, delete it from tips
			if currentTime.Sub(tip.(*Message).IssuanceTime).Seconds() > config.DeltaURTS {
				tips.Delete(tip)
			} else {
				// Append the valid tip to tipsToReturn and decrease the amountLeft
				tipsToReturn = append(tipsToReturn, tip)
				amountLeft--
			}
		}

		// If maxAmount tips are appended to tipsToReturn already, return the tipsToReturn
		if amountLeft == 0 {
			break
		}
	}

	return tipsToReturn

}

// endregion ///////////////////////////////////////////////////////////////////////////////////////////////////////////

// region TipManagerEvents /////////////////////////////////////////////////////////////////////////////////////////

type TipManagerEvents struct {
	MessageProcessed *events.Event
}

func messageProcessedHandler(handler interface{}, params ...interface{}) {
	handler.(func(Color, int, uint64, int64))(params[0].(Color), params[1].(int), params[2].(uint64), params[3].(int64))
}

// endregion ///////////////////////////////////////////////////////////////////////////////////////////////////////////<|MERGE_RESOLUTION|>--- conflicted
+++ resolved
@@ -12,13 +12,8 @@
 )
 
 var (
-<<<<<<< HEAD
-	OptimalStrongTipsCount = int(float64(config.NumberOfParents) * (1 - config.WeakTipsRatio))
-	OptimalWeakTipsCount   = int(float64(config.NumberOfParents) * config.WeakTipsRatio)
-=======
 	OptimalStrongParentsCount = int(float64(config.ParentsCount) * (1 - config.WeakTipsRatio))
 	OptimalWeakParentsCount   = int(float64(config.ParentsCount) * config.WeakTipsRatio)
->>>>>>> 5c8a5432
 )
 
 // region TipManager ///////////////////////////////////////////////////////////////////////////////////////////////////
@@ -182,7 +177,6 @@
 	// The tips is selected form the tipSet of the current ownOpinion
 	tipSet := t.TipSet(t.tangle.OpinionManager.Opinion())
 
-<<<<<<< HEAD
 	// monitored peerID for TSC and orphanage
 	// N = 1000, BPS ~ 10
 	peerID := t.tangle.Peer.ID
@@ -196,10 +190,7 @@
 		}
 	}
 
-	strongTips = tipSet.StrongTips(config.NumberOfParents, t.tsa)
-=======
 	strongTips = tipSet.StrongTips(config.ParentsCount, t.tsa)
->>>>>>> 5c8a5432
 	// In the paper we consider all strong tips
 	// weakTips = tipSet.WeakTips(config.ParentsCount-1, t.tsa)
 
