--- conflicted
+++ resolved
@@ -73,7 +73,6 @@
 		tipSet.AddStrongTip(message)
 		t.msgProcessedCounter[color] += 1
 	}
-<<<<<<< HEAD
 
 	// Color, tips pool count, processed messages issued messages
 	t.Events.MessageProcessed.Trigger(inheritedColor, current_tip_pool_size,
@@ -81,10 +80,6 @@
 
 	// Remove the weak tip codes
 	// for color, tipSet := range t.TipSets(inheritedColor) {
-=======
-	// Remove the unused code
-	// for color, tipSet := range t.TipSets(messageMetadata.InheritedColor()) {
->>>>>>> 9ea98d35
 	// 	if !addedAsStrongTip[color] {
 	// 		tipSet.AddWeakTip(message)
 	// 	}
@@ -123,16 +118,10 @@
 	// In the paper we consider all strong tips
 	// weakTips = tipSet.WeakTips(config.TipsCount-1, t.tsa)
 
-<<<<<<< HEAD
+	// Remove the weakTips-related codes
 	// if len(weakTips) == 0 {
 	// 	return
 	// }
-=======
-	// if no weak tips is available, then return whatever number of strong tips
-	if len(weakTips) == 0 {
-		return
-	}
->>>>>>> 9ea98d35
 
 	// if strongTipsCount := len(strongTips); strongTipsCount < OptimalStrongTipsCount {
 	// 	fillUpCount := config.TipsCount - strongTipsCount
@@ -191,10 +180,6 @@
 
 func (t *TipSet) AddStrongTip(message *Message) {
 	t.strongTips.Set(message.ID, message)
-<<<<<<< HEAD
-
-=======
->>>>>>> 9ea98d35
 	for strongParent := range message.StrongParents {
 		t.strongTips.Delete(strongParent)
 	}
