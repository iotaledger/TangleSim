--- conflicted
+++ resolved
@@ -9,11 +9,7 @@
 	"github.com/iotaledger/multivers-simulation/config"
 )
 
-<<<<<<< HEAD
-const (
-=======
 var (
->>>>>>> b3d5634d
 	OptimalStrongTipsCount = int(float64(config.TipsCount) * (1 - config.WeakTipsRatio))
 	OptimalWeakTipsCount   = int(float64(config.TipsCount) * config.WeakTipsRatio)
 )
@@ -106,6 +102,7 @@
 		if fillUpCount >= len(weakTips) {
 			return
 		}
+
 		weakTips.Trim(fillUpCount)
 		return
 	}
