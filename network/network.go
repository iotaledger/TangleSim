package network

import (
<<<<<<< HEAD
	"github.com/iotaledger/hive.go/types"
=======
	"math/rand"
>>>>>>> 42c53ad3
	"time"

	"github.com/iotaledger/multivers-simulation/config"
	"github.com/iotaledger/multivers-simulation/logger"

	"github.com/iotaledger/hive.go/crypto"
	"github.com/iotaledger/hive.go/datastructure/set"
)

var log = logger.New("Network")

// region Network //////////////////////////////////////////////////////////////////////////////////////////////////////

type Network struct {
	Peers              []*Peer
	WeightDistribution *ConsensusWeightDistribution
	AdversaryGroups    AdversaryGroups
}

func New(option ...Option) (network *Network) {
	log.Debug("Creating Network ...")
	defer log.Info("Creating Network ... [DONE]")

	network = &Network{
		Peers:           make([]*Peer, 0),
		AdversaryGroups: NewAdversaryGroups(),
	}

	configuration := NewConfiguration(option...)
	configuration.CreatePeers(network)
	configuration.ConnectPeers(network)

	return
}

func (n *Network) RandomPeers(count int) (randomPeers []*Peer) {
	selectedPeers := set.New()
	for len(randomPeers) < count {
		if randomIndex := crypto.Randomness.Intn(len(n.Peers)); selectedPeers.Add(randomIndex) {
			randomPeers = append(randomPeers, n.Peers[randomIndex])
		}
	}

	return
}

func (n *Network) Start() {
	for _, peer := range n.Peers {
		peer.Start()
	}
}

func (n *Network) Shutdown() {
	for _, peer := range n.Peers {
		peer.Shutdown()
	}
}

func (n *Network) Peer(index int) *Peer {
	return n.Peers[index]
}

// endregion ///////////////////////////////////////////////////////////////////////////////////////////////////////////

// region Configuration ////////////////////////////////////////////////////////////////////////////////////////////////

type Configuration struct {
	nodes                 []*NodesSpecification
	minDelay              time.Duration
	maxDelay              time.Duration
	minPacketLoss         float64
	maxPacketLoss         float64
	peeringStrategy       PeeringStrategy
	adversaryPeeringAll   bool
	adversarySpeedup      []float64
	monitoringNodeEnabled bool
	monitoringPeers       map[int]types.Empty
}

func NewConfiguration(options ...Option) (configuration *Configuration) {
	configuration = &Configuration{}
	configuration.monitoringPeers = make(map[int]types.Empty)
	for _, currentOption := range options {
		currentOption(configuration)
	}

	return
}

func (c *Configuration) RandomNetworkDelay() time.Duration {
	return c.minDelay + time.Duration(crypto.Randomness.Float64()*float64(c.maxDelay-c.minDelay))
}

func (c *Configuration) ExpRandomNetworkDelay() time.Duration {
	return time.Duration(rand.ExpFloat64() * (float64(c.maxDelay+c.minDelay) / 2))
}

func (c *Configuration) RandomPacketLoss() float64 {
	return c.minPacketLoss + crypto.Randomness.Float64()*(c.maxPacketLoss-c.minPacketLoss)
}

func (c *Configuration) CreatePeers(network *Network) {
	log.Debugf("Creating peers ...")
	defer log.Info("Creating peers ... [DONE]")

	network.WeightDistribution = NewConsensusWeightDistribution()

	for _, nodesSpecification := range c.nodes {
		nodeWeights := nodesSpecification.ConfigureWeights(network)

		for i := 0; i < nodesSpecification.nodeCount; i++ {
			nodeType := HonestNode
			// this is adversary node
			if c.monitoringNodeEnabled {
				nodeType = Monitoring
				// enable metrics collection for an honest node i
				if _, ok := c.monitoringPeers[i]; ok {
					nodeType = Monitoring
				}
			}
			speedupFactor := 1.0
			if groupIndex, ok := AdversaryNodeIDToGroupIDMap[i]; ok {
				nodeType = network.AdversaryGroups[groupIndex].AdversaryType
				speedupFactor = c.adversarySpeedup[groupIndex]
			}
			nodeFactory := nodesSpecification.nodeFactories[nodeType]

			peer := NewPeer(nodeFactory())
			peer.AdversarySpeedup = speedupFactor
			network.Peers = append(network.Peers, peer)
			log.Debugf("Created %s ... [DONE]", peer)

			network.WeightDistribution.SetWeight(peer.ID, nodeWeights[i])
			peer.SetupNode(network.WeightDistribution)
		}
	}
}

func (c *Configuration) ConnectPeers(network *Network) {
	log.Debugf("Connecting peers ...")
	defer log.Info("Connecting peers ... [DONE]")

	c.peeringStrategy(network, c)
	if c.adversaryPeeringAll {
		network.AdversaryGroups.ApplyNeighborsAdversaryNodes(network, c)
	}
	network.AdversaryGroups.ApplyNetworkDelayForAdversaryNodes(network)

}

// endregion ///////////////////////////////////////////////////////////////////////////////////////////////////////////

// region Option ///////////////////////////////////////////////////////////////////////////////////////////////////////

type Option func(*Configuration)

func Nodes(nodeCount int, nodeFactories map[SpecialNodeType]NodeFactory, weightGenerator WeightGenerator) Option {
	nodeSpecs := &NodesSpecification{
		nodeCount:       nodeCount,
		nodeFactories:   nodeFactories,
		weightGenerator: weightGenerator,
	}

	return func(config *Configuration) {
		config.nodes = append(config.nodes, nodeSpecs)
	}
}

type NodesSpecification struct {
	nodeCount       int
	nodeFactories   map[SpecialNodeType]NodeFactory
	weightGenerator WeightGenerator
}

func (n *NodesSpecification) ConfigureWeights(network *Network) []uint64 {
	var nodesCount int
	var totalWeight float64
	var nodeWeights []uint64

	if len(config.AdversaryTypes) > 0 || config.SimulationTarget == "DS" {
		switch config.SimulationMode {
		case "Adversary":
			nodesCount, totalWeight = network.AdversaryGroups.CalculateWeightTotalConfig()
			nodeWeights = n.weightGenerator(nodesCount, totalWeight)
			// update adversary groups and get new mana distribution with adversary nodes included
			nodeWeights = network.AdversaryGroups.UpdateAdversaryNodes(nodeWeights)
		case "Accidental":
			nodeWeights = n.weightGenerator(config.NodesCount, float64(config.NodesTotalWeight))
		}
	} else {
		nodeWeights = n.weightGenerator(config.NodesCount, float64(config.NodesTotalWeight))
	}

	return nodeWeights
}

func Delay(minDelay time.Duration, maxDelay time.Duration) Option {
	return func(config *Configuration) {
		config.minDelay = minDelay
		config.maxDelay = maxDelay
	}
}

func PacketLoss(minPacketLoss float64, maxPacketLoss float64) Option {
	return func(config *Configuration) {
		config.minPacketLoss = minPacketLoss
		config.maxPacketLoss = maxPacketLoss
	}
}

func Topology(peeringStrategy PeeringStrategy) Option {
	return func(config *Configuration) {
		config.peeringStrategy = peeringStrategy
	}
}

func AdversaryPeeringAll(adversaryPeeringAll bool) Option {
	return func(config *Configuration) {
		config.adversaryPeeringAll = adversaryPeeringAll
	}
}

func AdversarySpeedup(adversarySpeedupFactors []float64) Option {
	return func(config *Configuration) {
		config.adversarySpeedup = adversarySpeedupFactors
	}
}

func MonitoringNodeEnabled(flag bool, monitoredPeers []int) Option {
	return func(config *Configuration) {
		config.monitoringNodeEnabled = flag
		for _, monitoredPeer := range monitoredPeers {
			config.monitoringPeers[monitoredPeer] = types.Void
		}
	}
}

type PeeringStrategy func(network *Network, options *Configuration)

func WattsStrogatz(meanDegree int, randomness float64) PeeringStrategy {
	if meanDegree%2 != 0 {
		panic("Invalid argument: meanDegree needs to be even")
	}

	return func(network *Network, configuration *Configuration) {
		nodeCount := len(network.Peers)
		graph := make(map[int]map[int]bool)

		for nodeID := 0; nodeID < nodeCount; nodeID++ {
			graph[nodeID] = make(map[int]bool)

			for j := nodeID + 1; j <= nodeID+meanDegree/2; j++ {
				graph[nodeID][j%nodeCount] = true
			}
		}

		for tail, edges := range graph {
			for head := range edges {
				if crypto.Randomness.Float64() < randomness {
					newHead := crypto.Randomness.Intn(nodeCount)
					for newHead == tail || graph[newHead][tail] || edges[newHead] {
						newHead = crypto.Randomness.Intn(nodeCount)
					}

					delete(edges, head)
					edges[newHead] = true
				}
			}
		}
		for sourceNodeID, targetNodeIDs := range graph {
			for targetNodeID := range targetNodeIDs {
				randomNetworkDelay := configuration.RandomNetworkDelay()
				randomPacketLoss := configuration.RandomPacketLoss()

				network.Peers[sourceNodeID].Neighbors[PeerID(targetNodeID)] = NewConnection(
					network.Peers[targetNodeID].Socket,
					randomNetworkDelay,
					randomPacketLoss,
					configuration,
				)

				network.Peers[targetNodeID].Neighbors[PeerID(sourceNodeID)] = NewConnection(
					network.Peers[sourceNodeID].Socket,
					randomNetworkDelay,
					randomPacketLoss,
					configuration,
				)

				log.Debugf("Connecting %s <-> %s [network delay (%s), packet loss (%0.4f%%)] ... [DONE]", network.Peers[sourceNodeID], network.Peers[targetNodeID], randomNetworkDelay, randomPacketLoss*100)
			}
		}
		totalNeighborCount := 0
		for _, peer := range network.Peers {
			log.Debugf("%d %d", peer.ID, len(peer.Neighbors))
			totalNeighborCount += len(peer.Neighbors)
		}
		log.Infof("Average number of neighbors: %.1f", float64(totalNeighborCount)/float64(nodeCount))
	}
}

// endregion ///////////////////////////////////////////////////////////////////////////////////////////////////////////<|MERGE_RESOLUTION|>--- conflicted
+++ resolved
@@ -1,11 +1,8 @@
 package network
 
 import (
-<<<<<<< HEAD
 	"github.com/iotaledger/hive.go/types"
-=======
 	"math/rand"
->>>>>>> 42c53ad3
 	"time"
 
 	"github.com/iotaledger/multivers-simulation/config"
