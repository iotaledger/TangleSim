--- conflicted
+++ resolved
@@ -13,15 +13,9 @@
 ISSUED_MESSAGE = "# of Issued Messages"
 
 # Rename the parameters
-<<<<<<< HEAD
 VAR_DICT = {'ParentsCount': 'k', 'ZipfParameter': 's',
             'NodesCount': 'N', 'MinDelay': 'D', 'ConfirmationThreshold': 'AW', 'AccidentalMana': 'IM', 'AdversaryMana': 'AD',
-            'AdversaryNodeCounts': 'AC', 'AdversarySpeedup': 'SU'}
-=======
-VAR_DICT = {'TipsCount': 'k', 'ZipfParameter': 's',
-            'NodesCount': 'N', 'MinDelay': 'D', 'WeightThreshold': 'AW', 'AccidentalMana': 'IM', 'AdversaryMana': 'AD',
-            'AdversaryNodeCounts': 'AC', 'AdversarySpeedup': 'SU', 'PayloadLoss': 'P'}
->>>>>>> 598e3894
+            'AdversaryNodeCounts': 'AC', 'AdversarySpeedup': 'SU', 'PacketLoss': 'P'}
 
 # Items for double spending figures
 COLORED_CONFIRMED_LIKE_ITEMS = [
@@ -35,12 +29,8 @@
 # The simulation mapping
 SIMULATION_VAR_DICT = {'N': 'nodesCount',
                        'S': 'zipfParameter',
-<<<<<<< HEAD
-                       'K': 'parentsCount'}
-=======
-                       'K': 'tipsCount',
-                       'P': 'payloadLoss'}
->>>>>>> 598e3894
+                       'K': 'parentsCount',
+                       'P': 'packetLoss'}
 
 # The figure naming mapping
 FIGURE_NAMING_DICT = {'N': ("NodesCount", "Confirmation Time v.s. Different Node Counts",
@@ -60,15 +50,11 @@
                             "Convergence Time v.s. Different Delays", "Flips v.s. Different Delays",
                             "Unconfirming Counts v.s. Different Delays",
                             "Confirmation Weight Depth v.s. Different Delays"),
-<<<<<<< HEAD
+                      'P': ("PacketLoss", "Confirmation Time v.s. Different Packet Losses",
+                            "Convergence Time v.s. Different Packet Losses", "Flips v.s. Different Packet Losses",
+                            "Unconfirming Counts v.s. Different Packet Losses",
+                            "Confirmation Weight Depth v.s. Different Packet Losses"),
                       'AW': ("ConfirmationThreshold", "Confirmation Time v.s. Different Thresholds",
-=======
-                      'P': ("PayloadLoss", "Confirmation Time v.s. Different Payload Losses",
-                            "Convergence Time v.s. Different Payload Losses", "Flips v.s. Different Payload Losses",
-                            "Unconfirming Counts v.s. Different Payload Losses",
-                            "Confirmation Weight Depth v.s. Different Payload Losses"),
-                      'AW': ("WeightThreshold", "Confirmation Time v.s. Different Thresholds",
->>>>>>> 598e3894
                              "Convergence Time v.s. Different Threshold", "Flips v.s. Different Thresholds",
                              "Unconfirming Counts v.s. Different Thresholds",
                              "Confirmation Weight Depth v.s. Different Thresholds"),
