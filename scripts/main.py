--- conflicted
+++ resolved
@@ -194,15 +194,11 @@
             elif var == 'SU':
                 for i, v in enumerate(vv):
                     os.system(
-<<<<<<< HEAD
-                        f'{exec} --simulationTarget={target}  -simulationMode=Adversary -adversarySpeedup="{v} {v}" -decelerationFactor={df[i]}')
+                        f'{exec} --simulationTarget={target}  -simulationMode=Adversary -adversarySpeedup="{v} {v}" -slowdownFactor={df[i]}')
             elif var == 'CF':
                 for i, v in enumerate(vv):
                     os.system(
                         f'{exec} --simulationTarget={target} --tps="{v}" -monitoringNodeEnabled=true -decelerationFactor={df[i]}')
-=======
-                        f'{exec} --simulationTarget={target}  -simulationMode=Adversary -adversarySpeedup="{v} {v}" -slowdownFactor={df[i]}')
->>>>>>> 42c53ad3
             else:
                 logging.error(f'The VARIATIONS {var} is not supported!')
                 sys.exit(2)
@@ -263,9 +259,8 @@
             # plotter.throughput_all_plot(n, folder + '/all-tp*csv',
             #                             f'CT_{n}_all_tp{iter_suffix}.pdf', len(vv))
 
-<<<<<<< HEAD
-            plotter.witness_weight_plot(
-                n, folder + '/ww*csv', f'CT_{n}_ww{iter_suffix}.png', c.VAR_DICT[n])
+            # plotter.witness_weight_plot(
+            #     n, folder, f'CT_{n}_ww{iter_suffix}.pdf', c.VAR_DICT[n], repetition)
 
             plotter.confluence_time_plot(
                 n, folder + '/cf*csv', f'CF_{n}_cf{iter_suffix}.png')
@@ -273,7 +268,3 @@
             if var == 'CF':
                 plotter.confluence_time_plot_nodes(
                     n, folder + '/cf*csv', f'CF_{n}_cf-nodes{iter_suffix}.png')
-=======
-            # plotter.witness_weight_plot(
-            #     n, folder, f'CT_{n}_ww{iter_suffix}.pdf', c.VAR_DICT[n], repetition)
->>>>>>> 42c53ad3
