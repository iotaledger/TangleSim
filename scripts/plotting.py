"""The plotting module to plot the figures.
"""
import glob

import matplotlib
import matplotlib.pyplot as plt
import matplotlib.ticker as mtick
import scipy.stats as st
import logging

import constant as c
from parsing import FileParser
from utils import *
from collections import defaultdict

plt.style.use('plot_style.txt')


class FigurePlotter:
    """
    The figure plotter of the simulation results.
    """

    def __init__(self, cd):
        """Initialize the parser and the constant/configuration values.
        """
        self.parser = FileParser(cd)
        self.figure_output_path = cd['FIGURE_OUTPUT_PATH']
        self.transparent = cd['TRANSPARENT']
        self.clr_list = c.CLR_LIST
        self.sty_list = c.STY_LIST
        self.ds_clr_list = c.DS_CLR_LIST
        self.ds_sty_list = c.DS_STY_LIST
        self.var_dict = c.VAR_DICT

    def _distribution_boxplot(self, var, base_folder, ofn, fc, iters, title, target):
        """The basic function of generating the distribution boxplot figures.
        Args:
            var: The variation.
            base_folder: The parent folder of the iteration results.
            ofn: The output file name.
            fc: The figure count.
            iters: The number of iteration.
            title: The figure title.
            target: The variation, should be 'flips', 'convergence_time'.
        """
        # Init the matplotlib config
        font = {'family': 'Times New Roman',
                'weight': 'bold',
                'size': 14}
        matplotlib.rc('font', **font)

        plt.figure(figsize=(12, 5), dpi=500, constrained_layout=True)
        variation_data = {}

        for i in range(iters):
            fs = base_folder + f'/iter_{i}/cc*csv'

            for f in glob.glob(fs):

                try:
                    # colored_node_aw, convergence_time, flips, unconfirming blue, unconfirming red, honest total weight, x_axis
                    v, (cc, ct, flips, *_,
                        x) = self.parser.parse_confirmed_color_file(f, var)
                except:
                    logging.error(f'{fs}: Incomplete Data!')
                    continue

                if target == 'convergence_time':
                    # Store the convergence time
                    if v not in variation_data:
                        variation_data[v] = [ct]
                    else:
                        variation_data[v].append(ct)

                elif target == 'flips':
                    # Store the flips
                    if v not in variation_data:
                        variation_data[v] = [flips]
                    else:
                        variation_data[v].append(flips)

        data = []
        variations = []
        for i, (v, d) in enumerate(sorted(variation_data.items(), key=lambda item: eval(item[0]))):
            data.append(d)
            variations.append(v)

        plt.boxplot(data)
        plt.xlabel(var)
        plt.title(title)
        plt.xticks(ticks=list(range(1, 1 + len(variations))),
                   labels=variations)
        if target == 'convergence_time':
            plt.ylabel('Convergence Time (s)')
        elif target == 'flips':
            plt.ylabel('Number of Flips')
        plt.savefig(f'{self.figure_output_path}/{ofn}',
                    transparent=self.transparent)
        plt.close()

    def flips_distribution_plot(self, var, base_folder, ofn, fc, iters, title):
        """Generate the flips distribution figures.
        Args:
            var: The variation.
            base_folder: The parent folder of the iteration results.
            ofn: The output file name.
            fc: The figure count.
            iters: The number of iteration.
            title: The figure title.
        """
        self._distribution_boxplot(
            var, base_folder, ofn, fc, iters, title, 'flips')

    def convergence_time_distribution_plot(self, var, base_folder, ofn, fc, iters, title):
        """Generate the convergence time distribution figures.
        Args:
            var: The variation.
            base_folder: The parent folder of the iteration results.
            ofn: The output file name.
            fc: The figure count.
            iters: The number of iteration.
            title: The figure title.
        """
        self._distribution_boxplot(
            var, base_folder, ofn, fc, iters, title, 'convergence_time')

    def unconfirmed_count_distribution_plot(self, var, base_folder, ofn, fc, iters, title):
        """The basic function of generating the distribution boxplot figures.
        Args:
            var: The variation.
            base_folder: The parent folder of the iteration results.
            ofn: The output file name.
            fc: The figure count.
            iters: The number of iteration.
            title: The figure title.
        """

        def set_box_color(bp, color):
            """The helper functions to set colors of the unconfirming boxplot.
            """
            plt.setp(bp['boxes'], color=color)
            plt.setp(bp['whiskers'], color=color)
            plt.setp(bp['caps'], color=color)
            plt.setp(bp['medians'], color=color)

        # Init the matplotlib config
        font = {'family': 'Times New Roman',
                'weight': 'bold',
                'size': 14}
        matplotlib.rc('font', **font)

        plt.figure(figsize=(12, 5), dpi=500, constrained_layout=True)
        variation_data_blue = {}
        variation_data_red = {}

        for i in range(iters):
            fs = base_folder + f'/iter_{i}/cc*csv'

            for f in glob.glob(fs):

                try:
                    # colored_node_counts, convergence_time, flips, unconfirming blue, unconfirming red, honest total weight, x_axis
                    v, (cc, *_, ub, ur, _,
                        x) = self.parser.parse_confirmed_color_file(f, var)
                except:
                    logging.error(f'{fs}: Incomplete Data!')
                    continue

                # Store the unconfirming counts
                if v not in variation_data_blue:
                    variation_data_blue[v] = [ub]
                    variation_data_red[v] = [ur]
                else:
                    variation_data_blue[v].append(ub)
                    variation_data_red[v].append(ur)

        data_blue = []
        data_red = []
        variations = []
        for v, d in sorted(variation_data_blue.items(), key=lambda item: eval(item[0])):
            data_blue.append(d)
            data_red.append(variation_data_red[v])
            variations.append(v)

        # Location of the box
        box_location = 0
        xticks = []
        for i in range(len(variations)):
            box_location += 1
            xticks.append(box_location + 0.5)
            bp = plt.boxplot(data_blue[i], positions=[
                box_location], sym='o', widths=0.6)
            set_box_color(bp, 'b')
            box_location += 1
            bp = plt.boxplot(data_red[i], positions=[
                box_location], sym='x', widths=0.6)
            box_location += 1
            set_box_color(bp, 'r')

        # draw temporary red and blue lines and use them to create a legend
        h_b, = plt.plot([1, 1], 'b-')
        h_r, = plt.plot([1, 1], 'r-')
        plt.legend((h_b, h_r), ('Unconfirming Blue', 'Unconfirming Red'))
        h_b.set_visible(False)
        h_r.set_visible(False)

        plt.xlabel(var)
        plt.ylabel('Counts')
        plt.title(title)
        plt.xticks(xticks, variations)
        plt.savefig(f'{self.figure_output_path}/{ofn}',
                    transparent=self.transparent)
        plt.close()

    def confirmation_depth_distribution_plot(self, var, base_folder, ofn, fc, iters, title):
        """The function of generating the confirmation-depth distribution boxplot figures.
        Args:
            var: The variation.
            base_folder: The parent folder of the iteration results.
            ofn: The output file name.
            fc: The figure count.
            iters: The number of iteration.
            title: The figure title.
        """
        # Init the matplotlib config
        font = {'family': 'Times New Roman',
                'weight': 'bold',
                'size': 14}
        matplotlib.rc('font', **font)

        plt.figure(figsize=(12, 5), dpi=500, constrained_layout=True)
        variation_data = {}

        for i in range(iters):
            fs = base_folder + f'/iter_{i}/nd*csv'

            for f in glob.glob(fs):

                try:
                    # confirmation_rate_depth
                    v, depth = self.parser.parse_node_file(f, var)
                except:
                    logging.error(f'{fs}: Incomplete Data!')
                    continue

                if v not in variation_data:
                    variation_data[v] = [depth]
                else:
                    variation_data[v].append(depth)

        data = []
        variations = []
        for i, (v, d) in enumerate(sorted(variation_data.items(), key=lambda item: eval(item[0]))):
            data.append(d)
            variations.append(v)

        plt.boxplot(data)
        plt.xlabel(var)
        plt.title(title)
        plt.xticks(ticks=list(range(1, 1 + len(variations))),
                   labels=variations)

        plt.ylabel('Confirmation Weight Depth (%)')
        plt.savefig(f'{self.figure_output_path}/{ofn}',
                    transparent=self.transparent)
        plt.close()

    def confirmed_like_color_plot(self, var, fs, ofn, fc):
        """Generate the confirmed/like color figures.
        Args:
            var: The variation.
            fs: The path of files.
            ofn: The output file name.
            fc: The figure count.
        """
        # Init the matplotlib config
        font = {'family': 'Times New Roman',
                'weight': 'bold',
                'size': 8}
        matplotlib.rc('font', **font)

        variation_data = {}
        for f in glob.glob(fs):
            try:
                # colored_node_aw, convergence_time, flips, unconfirming blue, unconfirming red, honest total weight, x_axis
                v, cc_ct_flips_total_aw_x = self.parser.parse_confirmed_color_file(
                    f, var)
            except:
                logging.error(f'{fs}: Incomplete Data!')
                continue

            variation_data[v] = cc_ct_flips_total_aw_x

        rc, cc = get_row_col_counts(fc)
        fig, axs = plt.subplots(rc, cc, figsize=(
            12, 5), dpi=500, constrained_layout=True)

        for i, (v, d) in enumerate(sorted(variation_data.items(), key=lambda item: eval(item[0]))):
            (weights, ct, *_, total_aw, x_axis) = d
            r_loc = i // cc
            c_loc = i % cc

            if fc == 1:
                ax = axs
            elif rc == 1:
                ax = axs[c_loc]
            else:
                ax = axs[r_loc, c_loc]
            for j, n in enumerate(weights.columns):
                aw_percentage = 100.0 * weights[n] / total_aw
                ax.plot(x_axis, aw_percentage, label=n,
                        color=self.ds_clr_list[j], ls=self.ds_sty_list[j], linewidth=1)

            # Only put the legend on the first figures
            if i == 0:
                ax.legend()
            ax.yaxis.set_major_formatter(mtick.PercentFormatter())
            ax.set(xlabel='Time (s)', ylabel='Accumulated Weight Percentage',
                   title=f'{self.var_dict[var]} = {v}, {ct:.1f}(s)')

        plt.savefig(f'{self.figure_output_path}/{ofn}',
                    transparent=self.transparent)
        plt.close()

    def throughput_plot(self, var, fs, ofn, fc):
        """Generate the throughput figures.
        Args:
            var: The variation.
            fs: The path of files.
            ofn: The output file name.
            fc: The figure count.
        """
        # Init the matplotlib config
        font = {'family': 'Times New Roman',
                'weight': 'bold',
                'size': 8}
        matplotlib.rc('font', **font)

        variation_data = {}
        for f in glob.glob(fs):
            try:
                v, tp = self.parser.parse_throughput_file(f, var)
            except:
                logging.error(f'{fs}: Incomplete Data!')
                continue
            variation_data[v] = tp

        rc, cc = get_row_col_counts(fc)
        fig, axs = plt.subplots(rc, cc, figsize=(
            12, 5), dpi=500, constrained_layout=True)

        for i, (v, tp) in enumerate(sorted(variation_data.items(), key=lambda item: eval(item[0]))):
            (tips, processed, issued, x_axis) = tp
            r_loc = i // cc
            c_loc = i % cc

            if fc == 1:
                ax = axs
            elif rc == 1:
                ax = axs[c_loc]
            else:
                ax = axs[r_loc, c_loc]

            ax.plot(x_axis, tips, label='Tip Pool Size',
                    color=self.clr_list[0], ls=self.sty_list[0], linewidth=1)
            ax.plot(x_axis, processed, label='Processed Messages',
                    color=self.clr_list[1], ls=self.sty_list[1], linewidth=1)
            ax.plot(x_axis, issued, label='Issued Messages',
                    color=self.clr_list[2], ls=self.sty_list[2], linewidth=1)

            # Only put the legend on the first figures
            if i == 0:
                ax.legend()
            ax.set(
                xlabel='Time (s)', ylabel='Message Count', yscale='log', title=f'{self.var_dict[var]} = {v}')

        plt.savefig(f'{self.figure_output_path}/{ofn}',
                    transparent=self.transparent)
        plt.close()

    def throughput_all_plot(self, var, fs, ofn, fc):
        """Generate the throughput figures of all nodes.
        Args:
            var: The variation.
            fs: The path of files.
            ofn: The output file name.
            fc: The figure count.
        """
        # Init the matplotlib config
        font = {'family': 'Times New Roman',
                'weight': 'bold',
                'size': 8}
        matplotlib.rc('font', **font)

        # Colors
        BG_WHITE = "#fbf9f4"
        GREY_LIGHT = "#b4aea9"
        GREY50 = "#7F7F7F"
        BLUE_DARK = "#1B2838"
        BLUE = "#2a475e"
        BLACK = "#282724"
        GREY_DARK = "#747473"
        RED_DARK = "#850e00"

        # Colors taken from Dark2 palette in RColorBrewer R library
        COLOR_SCALE = ["#1B9E77", "#D95F02", "#7570B3", '#2a475e']

        # Horizontal positions for the violins.
        # They are arbitrary numbers. They could have been [-1, 0, 1] for example.
        POSITIONS = [0, 1, 2, 3]

        # Horizontal lines
        HLINES = [40, 50, 60]

        variation_data = {}
        for f in glob.glob(fs):
            try:
                v, tp = self.parser.parse_all_throughput_file(f, var)
            except:
                logging.error(f'{fs}: Incomplete Data!')
                continue
            variation_data[v] = tp

        cc, rc = get_row_col_counts(fc)
        fig, axs = plt.subplots(rc, cc, constrained_layout=False)

        for i, (v, tp) in enumerate(sorted(variation_data.items(), key=lambda item: eval(item[0]))):
            (tips, x_axis) = tp
            r_loc = i // cc
            c_loc = i % cc

            if fc == 1:
                ax = axs
            elif cc == 1:
                ax = axs[r_loc]
            else:
                ax = axs[r_loc, c_loc]

            nodes = ['Node 0', 'Node 1', 'Node 98', 'Node 99']

            # Only put the legend on the first figures
            if i == 0:
                ax.legend(ncol=4)
            ax.set(
                xlabel='Node ID', ylabel='Tip Pool Size')
            ax.set_xticklabels(nodes)
            # ax.set_title(
            #     f'Uniform Random Delay = {int(v)}–{int(v)+100} (ms)', fontsize=12)
            # if int(v) == 450:
            #     ax.set_title(
            #         f'Uniform Random Delay = 450–550 (ms)', fontsize=12)
            # else:
            #     ax.set_title(
            #         f'Uniform Random Delay = 50–950 (ms)', fontsize=12)
            # ax.set_title(
            #     f'Exponential Delay Distribution with Mean = {int(v)} (ms)', fontsize=12)
            # if int(v) == 100:
            #     ax.set_title(
            #         f'Node Count = 100, TPS = 100', fontsize=12)
            # else:
            #     ax.set_title(
            #         f'Node Count = 500, TPS = 4000', fontsize=12)
            #     ax.set_ylim((0, 3000))
            # ax.set_title(
            #     f'Constant Network Delay = {int(v)} (ms)', fontsize=12)
            ax.set_title(
                f'Node Count = {int(v)}', fontsize=12)
            ax.set_ylim((0, 60))
            ax.set_yticks(range(0, 61, 30))
            # ax.set_xlim((20, 60))

            y_data = (tips[nodes[0]].values,
                      tips[nodes[1]].values,
                      tips[nodes[2]].values,
                      tips[nodes[3]].values)
            # Some layout stuff ----------------------------------------------
            # Background color
            # fig.patch.set_facecolor(BG_WHITE)
            # ax.set_facecolor(BG_WHITE)

            # Horizontal lines that are used as scale reference
            # for h in HLINES:
            #     ax.axhline(h, color=GREY50, ls=(0, (5, 5)), alpha=0.8, zorder=0)

            # Add violins ----------------------------------------------------
            # bw_method="silverman" means the bandwidth of the kernel density
            # estimator is computed via Silverman's rule of thumb.
            # More on this in the bonus track ;)

            # The output is stored in 'violins', used to customize their appearence
            violins = ax.violinplot(
                y_data,
                positions=POSITIONS,
                widths=0.45,
                bw_method="silverman",
                showmeans=False,
                showmedians=False,
                showextrema=False
            )

            # Customize violins (remove fill, customize line, etc.)
            for pc in violins["bodies"]:
                pc.set_facecolor("none")
                pc.set_edgecolor(BLACK)
                pc.set_linewidth(0.4)
                pc.set_alpha(1)

            # Add boxplots ---------------------------------------------------
            # Note that properties about the median and the box are passed
            # as dictionaries.

            medianprops = dict(
                linewidth=2,
                color=GREY_DARK,
                solid_capstyle="butt"
            )
            boxprops = dict(
                linewidth=0.4,
                color=GREY_DARK
            )

            ax.boxplot(
                y_data,
                positions=POSITIONS,
                showfliers=False,  # Do not show the outliers beyond the caps.
                showcaps=False,   # Do not show the caps
                medianprops=medianprops,
                whiskerprops=boxprops,
                boxprops=boxprops
            )

            jitter = 0.04
            x_data = [np.array([i] * len(d)) for i, d in enumerate(y_data)]
            x_jittered = [x + st.t(df=6, scale=jitter).rvs(len(x))
                          for x in x_data]
            # Add jittered dots ----------------------------------------------
            for x, y, color in zip(x_jittered, y_data, COLOR_SCALE):
                ax.scatter(x, y, s=8, color=color, alpha=0.4)

            # Add mean value labels ------------------------------------------
            means = [y.mean() for y in y_data]
            for i, mean in enumerate(means):
                # Add dot representing the mean
                ax.scatter(i, mean, s=50, color=RED_DARK, zorder=3)

                # Add line conecting mean value and its label
                ax.plot([i, i + 0.25], [mean, mean],
                        ls="dashdot", color="black", zorder=3)

                # Add mean value label.
                ax.text(
                    i + 0.25,
                    mean,
                    r"$\hat{\mu}_{\rm{mean}} = $" + str(round(mean, 2)),
                    fontsize=10,
                    va="center",
                    bbox=dict(
                        facecolor="white",
                        edgecolor="black",
                        boxstyle="round",
                        pad=0.15
                    ),
                    zorder=10  # to make sure the line is on top
                )

        plt.savefig(f'{self.figure_output_path}/{ofn}',
                    transparent=self.transparent)
        plt.close()

    def confirmation_time_violinplot(self, var, fs, ofn, title, label):

        # Init the matplotlib config
        font = {'family': 'Times New Roman',
                'weight': 'bold',
                'size': 14}
        matplotlib.rc('font', **font)

        plt.close('all')
        plt.figure()
        variation_data = {}
        for f in glob.glob(fs):
            try:
                v, data, x_axis_adjust = self.parser.parse_aw_file(f, var)
            except:
                logging.error(f'{fs}: Incomplete Data!')
                continue
            variation_data[v] = (data, x_axis_adjust)
        data = []
        variations = []
<<<<<<< HEAD
        for i, (v, d) in enumerate(sorted(variation_data.items(), key=lambda item: eval(item[0]))):
            # for v in ['100', '80', '60', '40', '20', '0']:
            #     d = variation_data[v]
            z = (d[0]*1e-9).tolist()
            data.append((d[0]*1e-9).tolist())
            # variations.append(f'{int(v)}–\n{int(v)+100}')
            # delay_diff = 100-int(v)
            # if delay_diff == 0:
            #     variations.append(f'100')
            # else:
            #     variations.append(f'{100-delay_diff}–{100+delay_diff}')
            variations.append(int(v))
=======

        # thorughput = [100, 4000]
        for i, (v, d) in enumerate(variation_data.items()):
            z = (d[0]*1e-9).tolist()
            if len(z) == 0:
                continue
            # data.append((d[0]*1e-9).tolist())

            data.append(z)
            # print(z)
            # variations.append(f'[{int(v)}, {int(v)+100}]')
            # variations.append(f'{int(v)}–{int(v)+100}')

            # delay = '50–950'
            # if int(v) == 450:
            #     delay = '450–550'
            # ax.set_title(
            #         f'Uniform Random Delay = 450–550 (ms)', fontsize=12)
            # else:
            #     ax.set_title(
            #         f'Uniform Random Delay = 50–950 (ms)', fontsize=12)
            # variations.append(f'{v}, {thorughput[i]}')
            # variations.append(float(v)*100)
            variations.append(v)
>>>>>>> 5c8a5432

        # print(data)
        plt.violinplot(data)
<<<<<<< HEAD
        # plt.xlabel('Uniform Random Network Delay (ms)')
        plt.xlabel('Node Count')
        plt.ylim(0, 2.5)
        # plt.xlabel('Zipf Parameter')
=======
        # plt.xlabel('Adversary Weight (%)')
        # plt.xlabel('Uniform Random Network Delay (ms)')
        # plt.xlabel('Node Count, TPS')
        # plt.ylim(0, 6)
        plt.xlabel('Mana Burn Policies')
>>>>>>> 5c8a5432
        plt.xticks(ticks=list(range(1, 1 + len(variations))),
                   labels=variations)

        # axes = plt.axes()
        # axes.set_ylim([0, 6])
        plt.ylabel('Confirmation Time (s)')
        plt.savefig(f'{self.figure_output_path}/{ofn}',
                    transparent=self.transparent, dpi=300)
        plt.close()

    def number_of_requested_missing_messages_batch(self, var, fs, ofn, title, label):
        # Init the matplotlib config
        font = {'family': 'Times New Roman',
                'weight': 'bold',
                'size': 14}
        matplotlib.rc('font', **font)

        plt.close('all')
        plt.figure()
        variation_data = defaultdict(list)
        for k, v in variation_data.items():
            print(k, v)
        for f in glob.glob(fs):
            try:
                v, data = self.parser.parse_mm_file(f, var)
            except:
                logging.error(f'{fs}: Incomplete Data!')
                continue
            variation_data[float(v)*100].append(data)

        variations = []
        data = []

        for i, (v, d) in enumerate(sorted(variation_data.items())):
            variations.append(v)
            data.append(d)
        plt.violinplot(data)

        plt.xlabel('Payload Loss (%)')
        plt.ylim(0, 3000)
        plt.xticks(ticks=list(range(1, 1 + len(variations))),
                   labels=variations)

        plt.ylabel('Number of Requested Messages')
        plt.savefig(f'{self.figure_output_path}/{ofn}',
                    transparent=self.transparent, dpi=300)
        plt.close()

    def number_of_requested_missing_messages(self, var, fs, ofn, title, label):
        # Init the matplotlib config
        font = {'family': 'Times New Roman',
                'weight': 'bold',
                'size': 14}
        matplotlib.rc('font', **font)

        plt.close('all')
        plt.figure()
        variation_data = {}
        for f in glob.glob(fs):
            try:
                v, data = self.parser.parse_mm_file(f, var)
            except:
                logging.error(f'{fs}: Incomplete Data!')
                continue
            variation_data[v] = data

        data = []
        variations = []

        # thorughput = [100, 4000]
        for i, (v, d) in enumerate(sorted(variation_data.items(), key=lambda item: eval(item[0]))):
            if float(v)*100 <= 80:
                data.append(d)
                variations.append(float(v)*100)

        print(data, variations)
        plt.bar(range(1, len(variations)+1), data)
        plt.xlabel('Payload Loss (%)')
        # plt.xlabel('Node Count, TPS')
        plt.ylim(0, 2000)
        # plt.xlabel('Zipf Parameter')
        plt.xticks(ticks=list(range(1, 1 + len(variations))),
                   labels=variations)

        plt.ylabel('Number of Requested Messages')
        plt.savefig(f'{self.figure_output_path}/{ofn}',
                    transparent=self.transparent, dpi=300)
        plt.close()

    def confirmation_time_plot(self, var, fs, ofn, title, label):
        """Generate the confirmation time figures.
        Args:
            var: The variation.
            fs: The path of files.
            ofn: The output file name.
            title: The plot title.
            label: The curve label.
        """
        # Init the matplotlib config
        font = {'family': 'Times New Roman',
                'weight': 'bold',
                'size': 14}
        matplotlib.rc('font', **font)

        plt.figure(figsize=(12, 5), dpi=500, constrained_layout=True)
        variation_data = {}
        for f in glob.glob(fs):
            try:
                v, data, x_axis_adjust = self.parser.parse_aw_file(f, var)
            except:
                logging.error(f'{fs}: Incomplete Data!')
                continue
            variation_data[v] = (data, x_axis_adjust)
        for i, (v, d) in enumerate(sorted(variation_data.items(), key=lambda item: eval(item[0]))):
            clr = self.clr_list[i // 4]
            sty = self.sty_list[i % 4]

            ct_series = np.array(sorted(d[0].values))
            confirmed_msg_counts = np.array(list(d[0].index))
            plt.plot(ct_series / d[1], 100.0 * confirmed_msg_counts / len(confirmed_msg_counts),
                     label=f'{label} = {v}', color=clr, ls=sty)

        plt.gca().yaxis.set_major_formatter(mtick.PercentFormatter())
        plt.xlabel('Confirmation Time (s)')
        plt.ylabel('Cumulative Confirmed Message Percentage')
        plt.legend()
        plt.title(title)
        plt.savefig(f'{self.figure_output_path}/{ofn}',
                    transparent=self.transparent)
        plt.close()

    def witness_weight_plot(self, var, base_folder, ofn, label, repetition):
        """Generate the witness weight figures.
        Args:
            var: The variation.
            base_folder: The base folder.
            ofn: The output file name.
            label: The curve label.
            repetition: The iteration count
        """
        # Init the matplotlib config
        font = {'family': 'Times New Roman',
                'weight': 'bold',
                'size': 14}
        matplotlib.rc('font', **font)

        plt.close('all')
        plt.figure()

        variation_data = {}
        if repetition != 1:
            fs = base_folder + f'/iter_*/ww*csv'
        else:
            fs = base_folder + '/ww*csv'

        for f in glob.glob(fs):
            try:
                v, data, x_axis_adjust = self.parser.parse_ww_file(f, var)
            except:
                logging.error(f'{fs}: Incomplete Data!')
                continue
            if v not in variation_data:
                variation_data[v] = [(data, x_axis_adjust)]
            else:
                variation_data[v].append((data, x_axis_adjust))

        for i, (v, d_list) in enumerate(sorted(variation_data.items(), key=lambda item: eval(item[0]), reverse=True)):
            for l in d_list:
                (ww, x_axis) = l
                # plt.plot(x_axis, 100.0 * ww,
                #          label=f'Delay = {int(v)}–{int(v)+100} (ms)')
                if int(v) == 100:
                    plt.plot(x_axis, 100.0 * ww,
                             label=f'Node Count = 100, TPS = 100')
                else:
                    plt.plot(x_axis, 100.0 * ww,
                             label=f'Node Count = 500, TPS = 4000')

        plt.gca().yaxis.set_major_formatter(mtick.PercentFormatter())
        plt.xlabel('Time (s)')
        plt.xticks(range(0, 21, 5))
        plt.xlim(0, 20)
        plt.ylim(0, 100)
        plt.ylabel('Witness Weight (%)')
        plt.legend()
        # plt.title('Witness Weight v.s. Time')
        plt.savefig(f'{self.figure_output_path}/{ofn}',
                    transparent=self.transparent)
        plt.close()<|MERGE_RESOLUTION|>--- conflicted
+++ resolved
@@ -588,20 +588,6 @@
             variation_data[v] = (data, x_axis_adjust)
         data = []
         variations = []
-<<<<<<< HEAD
-        for i, (v, d) in enumerate(sorted(variation_data.items(), key=lambda item: eval(item[0]))):
-            # for v in ['100', '80', '60', '40', '20', '0']:
-            #     d = variation_data[v]
-            z = (d[0]*1e-9).tolist()
-            data.append((d[0]*1e-9).tolist())
-            # variations.append(f'{int(v)}–\n{int(v)+100}')
-            # delay_diff = 100-int(v)
-            # if delay_diff == 0:
-            #     variations.append(f'100')
-            # else:
-            #     variations.append(f'{100-delay_diff}–{100+delay_diff}')
-            variations.append(int(v))
-=======
 
         # thorughput = [100, 4000]
         for i, (v, d) in enumerate(variation_data.items()):
@@ -626,22 +612,14 @@
             # variations.append(f'{v}, {thorughput[i]}')
             # variations.append(float(v)*100)
             variations.append(v)
->>>>>>> 5c8a5432
 
         # print(data)
         plt.violinplot(data)
-<<<<<<< HEAD
-        # plt.xlabel('Uniform Random Network Delay (ms)')
-        plt.xlabel('Node Count')
-        plt.ylim(0, 2.5)
-        # plt.xlabel('Zipf Parameter')
-=======
         # plt.xlabel('Adversary Weight (%)')
         # plt.xlabel('Uniform Random Network Delay (ms)')
         # plt.xlabel('Node Count, TPS')
         # plt.ylim(0, 6)
         plt.xlabel('Mana Burn Policies')
->>>>>>> 5c8a5432
         plt.xticks(ticks=list(range(1, 1 + len(variations))),
                    labels=variations)
 
